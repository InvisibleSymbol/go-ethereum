// Copyright 2014 The go-ethereum Authors
// This file is part of the go-ethereum library.
//
// The go-ethereum library is free software: you can redistribute it and/or modify
// it under the terms of the GNU Lesser General Public License as published by
// the Free Software Foundation, either version 3 of the License, or
// (at your option) any later version.
//
// The go-ethereum library is distributed in the hope that it will be useful,
// but WITHOUT ANY WARRANTY; without even the implied warranty of
// MERCHANTABILITY or FITNESS FOR A PARTICULAR PURPOSE. See the
// GNU Lesser General Public License for more details.
//
// You should have received a copy of the GNU Lesser General Public License
// along with the go-ethereum library. If not, see <http://www.gnu.org/licenses/>.

package core

import (
	"errors"
	"fmt"
	"math/big"
	"math/rand"
	"os"
	"sync"
	"testing"
	"time"

	"github.com/ethereum/go-ethereum/common"
	"github.com/ethereum/go-ethereum/common/math"
	"github.com/ethereum/go-ethereum/consensus"
	"github.com/ethereum/go-ethereum/consensus/beacon"
	"github.com/ethereum/go-ethereum/consensus/ethash"
	"github.com/ethereum/go-ethereum/core/rawdb"
	"github.com/ethereum/go-ethereum/core/state"
	"github.com/ethereum/go-ethereum/core/types"
	"github.com/ethereum/go-ethereum/core/vm"
	"github.com/ethereum/go-ethereum/crypto"
	"github.com/ethereum/go-ethereum/eth/tracers/logger"
	"github.com/ethereum/go-ethereum/ethdb"
	"github.com/ethereum/go-ethereum/params"
	"github.com/ethereum/go-ethereum/trie"
)

// So we can deterministically seed different blockchains
var (
	canonicalSeed = 1
	forkSeed      = 2
)

// newCanonical creates a chain database, and injects a deterministic canonical
// chain. Depending on the full flag, if creates either a full block chain or a
// header only chain. The database and genesis specification for block generation
// are also returned in case more test blocks are needed later.
func newCanonical(engine consensus.Engine, n int, full bool, scheme string) (ethdb.Database, *Genesis, *BlockChain, error) {
	var (
		genesis = &Genesis{
			BaseFee: big.NewInt(params.InitialBaseFee),
			Config:  params.AllEthashProtocolChanges,
		}
	)
	// Initialize a fresh chain with only a genesis block
	blockchain, _ := NewBlockChain(rawdb.NewMemoryDatabase(), DefaultCacheConfigWithScheme(scheme), genesis, nil, engine, vm.Config{}, nil, nil)

	// Create and inject the requested chain
	if n == 0 {
		return rawdb.NewMemoryDatabase(), genesis, blockchain, nil
	}
	if full {
		// Full block-chain requested
		genDb, blocks := makeBlockChainWithGenesis(genesis, n, engine, canonicalSeed)
		_, err := blockchain.InsertChain(blocks)
		return genDb, genesis, blockchain, err
	}
	// Header-only chain requested
	genDb, headers := makeHeaderChainWithGenesis(genesis, n, engine, canonicalSeed)
	_, err := blockchain.InsertHeaderChain(headers, 1)
	return genDb, genesis, blockchain, err
}

func newGwei(n int64) *big.Int {
	return new(big.Int).Mul(big.NewInt(n), big.NewInt(params.GWei))
}

// Test fork of length N starting from block i
func testFork(t *testing.T, blockchain *BlockChain, i, n int, full bool, comparator func(td1, td2 *big.Int), scheme string) {
	// Copy old chain up to #i into a new db
	genDb, _, blockchain2, err := newCanonical(ethash.NewFaker(), i, full, scheme)
	if err != nil {
		t.Fatal("could not make new canonical in testFork", err)
	}
	defer blockchain2.Stop()

	// Assert the chains have the same header/block at #i
	var hash1, hash2 common.Hash
	if full {
		hash1 = blockchain.GetBlockByNumber(uint64(i)).Hash()
		hash2 = blockchain2.GetBlockByNumber(uint64(i)).Hash()
	} else {
		hash1 = blockchain.GetHeaderByNumber(uint64(i)).Hash()
		hash2 = blockchain2.GetHeaderByNumber(uint64(i)).Hash()
	}
	if hash1 != hash2 {
		t.Errorf("chain content mismatch at %d: have hash %v, want hash %v", i, hash2, hash1)
	}
	// Extend the newly created chain
	var (
		blockChainB  []*types.Block
		headerChainB []*types.Header
	)
	if full {
		blockChainB = makeBlockChain(blockchain2.chainConfig, blockchain2.CurrentBlock(), n, ethash.NewFaker(), genDb, forkSeed)
		if _, err := blockchain2.InsertChain(blockChainB); err != nil {
			t.Fatalf("failed to insert forking chain: %v", err)
		}
	} else {
		headerChainB = makeHeaderChain(blockchain2.chainConfig, blockchain2.CurrentHeader(), n, ethash.NewFaker(), genDb, forkSeed)
		if _, err := blockchain2.InsertHeaderChain(headerChainB, 1); err != nil {
			t.Fatalf("failed to insert forking chain: %v", err)
		}
	}
	// Sanity check that the forked chain can be imported into the original
	var tdPre, tdPost *big.Int

	if full {
		cur := blockchain.CurrentBlock()
		tdPre = blockchain.GetTd(cur.Hash(), cur.NumberU64())
		if err := testBlockChainImport(blockChainB, blockchain); err != nil {
			t.Fatalf("failed to import forked block chain: %v", err)
		}
		last := blockChainB[len(blockChainB)-1]
		tdPost = blockchain.GetTd(last.Hash(), last.NumberU64())
	} else {
		cur := blockchain.CurrentHeader()
		tdPre = blockchain.GetTd(cur.Hash(), cur.Number.Uint64())
		if err := testHeaderChainImport(headerChainB, blockchain); err != nil {
			t.Fatalf("failed to import forked header chain: %v", err)
		}
		last := headerChainB[len(headerChainB)-1]
		tdPost = blockchain.GetTd(last.Hash(), last.Number.Uint64())
	}
	// Compare the total difficulties of the chains
	comparator(tdPre, tdPost)
}

// testBlockChainImport tries to process a chain of blocks, writing them into
// the database if successful.
func testBlockChainImport(chain types.Blocks, blockchain *BlockChain) error {
	for _, block := range chain {
		// Try and process the block
		err := blockchain.engine.VerifyHeader(blockchain, block.Header(), true)
		if err == nil {
			err = blockchain.validator.ValidateBody(block)
		}
		if err != nil {
			if err == ErrKnownBlock {
				continue
			}
			return err
		}
		statedb, err := state.New(blockchain.GetBlockByHash(block.ParentHash()).Root(), blockchain.stateCache, nil)
		if err != nil {
			return err
		}
		receipts, _, usedGas, err := blockchain.processor.Process(block, statedb, vm.Config{})
		if err != nil {
			blockchain.reportBlock(block, receipts, err)
			return err
		}
		err = blockchain.validator.ValidateState(block, statedb, receipts, usedGas)
		if err != nil {
			blockchain.reportBlock(block, receipts, err)
			return err
		}

		blockchain.chainmu.MustLock()
		rawdb.WriteTd(blockchain.db, block.Hash(), block.NumberU64(), new(big.Int).Add(block.Difficulty(), blockchain.GetTd(block.ParentHash(), block.NumberU64()-1)))
		rawdb.WriteBlock(blockchain.db, block)
		statedb.Commit(false)
		blockchain.chainmu.Unlock()
	}
	return nil
}

// testHeaderChainImport tries to process a chain of header, writing them into
// the database if successful.
func testHeaderChainImport(chain []*types.Header, blockchain *BlockChain) error {
	for _, header := range chain {
		// Try and validate the header
		if err := blockchain.engine.VerifyHeader(blockchain, header, false); err != nil {
			return err
		}
		// Manually insert the header into the database, but don't reorganise (allows subsequent testing)
		blockchain.chainmu.MustLock()
		rawdb.WriteTd(blockchain.db, header.Hash(), header.Number.Uint64(), new(big.Int).Add(header.Difficulty, blockchain.GetTd(header.ParentHash, header.Number.Uint64()-1)))
		rawdb.WriteHeader(blockchain.db, header)
		blockchain.chainmu.Unlock()
	}
	return nil
}
func TestLastBlockHashBased(t *testing.T) { testLastBlock(t, trie.HashScheme) }
func TestLastBlockPathBased(t *testing.T) { testLastBlock(t, trie.PathScheme) }

func testLastBlock(t *testing.T, scheme string) {
	genDb, _, blockchain, err := newCanonical(ethash.NewFaker(), 0, true, scheme)
	if err != nil {
		t.Fatalf("failed to create pristine chain: %v", err)
	}
	defer blockchain.Stop()

	blocks := makeBlockChain(blockchain.chainConfig, blockchain.CurrentBlock(), 1, ethash.NewFullFaker(), genDb, 0)
	if _, err := blockchain.InsertChain(blocks); err != nil {
		t.Fatalf("Failed to insert block: %v", err)
	}
	if blocks[len(blocks)-1].Hash() != rawdb.ReadHeadBlockHash(blockchain.db) {
		t.Fatalf("Write/Get HeadBlockHash failed")
	}
}

// Test inserts the blocks/headers after the fork choice rule is changed.
// The chain is reorged to whatever specified.
func testInsertAfterMerge(t *testing.T, blockchain *BlockChain, i, n int, full bool, scheme string) {
	// Copy old chain up to #i into a new db
	genDb, _, blockchain2, err := newCanonical(ethash.NewFaker(), i, full, scheme)
	if err != nil {
		t.Fatal("could not make new canonical in testFork", err)
	}
	defer blockchain2.Stop()

	// Assert the chains have the same header/block at #i
	var hash1, hash2 common.Hash
	if full {
		hash1 = blockchain.GetBlockByNumber(uint64(i)).Hash()
		hash2 = blockchain2.GetBlockByNumber(uint64(i)).Hash()
	} else {
		hash1 = blockchain.GetHeaderByNumber(uint64(i)).Hash()
		hash2 = blockchain2.GetHeaderByNumber(uint64(i)).Hash()
	}
	if hash1 != hash2 {
		t.Errorf("chain content mismatch at %d: have hash %v, want hash %v", i, hash2, hash1)
	}

	// Extend the newly created chain
	if full {
		blockChainB := makeBlockChain(blockchain2.chainConfig, blockchain2.CurrentBlock(), n, ethash.NewFaker(), genDb, forkSeed)
		if _, err := blockchain2.InsertChain(blockChainB); err != nil {
			t.Fatalf("failed to insert forking chain: %v", err)
		}
		if blockchain2.CurrentBlock().NumberU64() != blockChainB[len(blockChainB)-1].NumberU64() {
			t.Fatalf("failed to reorg to the given chain")
		}
		if blockchain2.CurrentBlock().Hash() != blockChainB[len(blockChainB)-1].Hash() {
			t.Fatalf("failed to reorg to the given chain")
		}
	} else {
		headerChainB := makeHeaderChain(blockchain2.chainConfig, blockchain2.CurrentHeader(), n, ethash.NewFaker(), genDb, forkSeed)
		if _, err := blockchain2.InsertHeaderChain(headerChainB, 1); err != nil {
			t.Fatalf("failed to insert forking chain: %v", err)
		}
		if blockchain2.CurrentHeader().Number.Uint64() != headerChainB[len(headerChainB)-1].Number.Uint64() {
			t.Fatalf("failed to reorg to the given chain")
		}
		if blockchain2.CurrentHeader().Hash() != headerChainB[len(headerChainB)-1].Hash() {
			t.Fatalf("failed to reorg to the given chain")
		}
	}
}

// Tests that given a starting canonical chain of a given size, it can be extended
// with various length chains.
func TestExtendCanonicalHeadersHashBased(t *testing.T) {
	testExtendCanonical(t, false, trie.HashScheme)
}
func TestExtendCanonicalBlocksHashBased(t *testing.T) { testExtendCanonical(t, true, trie.HashScheme) }
func TestExtendCanonicalHeadersPathBased(t *testing.T) {
	testExtendCanonical(t, false, trie.PathScheme)
}
func TestExtendCanonicalBlocksPathBased(t *testing.T) { testExtendCanonical(t, true, trie.PathScheme) }

func testExtendCanonical(t *testing.T, full bool, scheme string) {
	length := 5

	// Make first chain starting from genesis
	_, _, processor, err := newCanonical(ethash.NewFaker(), length, full, scheme)
	if err != nil {
		t.Fatalf("failed to make new canonical chain: %v", err)
	}
	defer processor.Stop()

	// Define the difficulty comparator
	better := func(td1, td2 *big.Int) {
		if td2.Cmp(td1) <= 0 {
			t.Errorf("total difficulty mismatch: have %v, expected more than %v", td2, td1)
		}
	}
	// Start fork from current height
	testFork(t, processor, length, 1, full, better, scheme)
	testFork(t, processor, length, 2, full, better, scheme)
	testFork(t, processor, length, 5, full, better, scheme)
	testFork(t, processor, length, 10, full, better, scheme)
}

// Tests that given a starting canonical chain of a given size, it can be extended
// with various length chains.
func TestExtendCanonicalHeadersAfterMergeHashBased(t *testing.T) {
	testExtendCanonicalAfterMerge(t, false, trie.HashScheme)
}
func TestExtendCanonicalBlocksAfterMergeHashBased(t *testing.T) {
	testExtendCanonicalAfterMerge(t, true, trie.HashScheme)
}
func TestExtendCanonicalHeadersAfterMergePathBased(t *testing.T) {
	testExtendCanonicalAfterMerge(t, false, trie.PathScheme)
}
func TestExtendCanonicalBlocksAfterMergePathBased(t *testing.T) {
	testExtendCanonicalAfterMerge(t, true, trie.PathScheme)
}

func testExtendCanonicalAfterMerge(t *testing.T, full bool, scheme string) {
	length := 5

	// Make first chain starting from genesis
	_, _, processor, err := newCanonical(ethash.NewFaker(), length, full, scheme)
	if err != nil {
		t.Fatalf("failed to make new canonical chain: %v", err)
	}
	defer processor.Stop()

	testInsertAfterMerge(t, processor, length, 1, full, scheme)
	testInsertAfterMerge(t, processor, length, 10, full, scheme)
}

// Tests that given a starting canonical chain of a given size, creating shorter
// forks do not take canonical ownership.
func TestShorterForkHeadersHashBased(t *testing.T) { testShorterFork(t, false, trie.HashScheme) }
func TestShorterForkBlocksHashBased(t *testing.T)  { testShorterFork(t, true, trie.HashScheme) }
func TestShorterForkHeadersPathBased(t *testing.T) { testShorterFork(t, false, trie.PathScheme) }
func TestShorterForkBlocksPathBased(t *testing.T)  { testShorterFork(t, true, trie.PathScheme) }

func testShorterFork(t *testing.T, full bool, scheme string) {
	length := 10

	// Make first chain starting from genesis
	_, _, processor, err := newCanonical(ethash.NewFaker(), length, full, scheme)
	if err != nil {
		t.Fatalf("failed to make new canonical chain: %v", err)
	}
	defer processor.Stop()

	// Define the difficulty comparator
	worse := func(td1, td2 *big.Int) {
		if td2.Cmp(td1) >= 0 {
			t.Errorf("total difficulty mismatch: have %v, expected less than %v", td2, td1)
		}
	}
	// Sum of numbers must be less than `length` for this to be a shorter fork
	testFork(t, processor, 0, 3, full, worse, scheme)
	testFork(t, processor, 0, 7, full, worse, scheme)
	testFork(t, processor, 1, 1, full, worse, scheme)
	testFork(t, processor, 1, 7, full, worse, scheme)
	testFork(t, processor, 5, 3, full, worse, scheme)
	testFork(t, processor, 5, 4, full, worse, scheme)
}

// Tests that given a starting canonical chain of a given size, creating shorter
// forks do not take canonical ownership.
func TestShorterForkHeadersAfterMergeHashBased(t *testing.T) {
	testShorterForkAfterMerge(t, false, trie.HashScheme)
}
func TestShorterForkBlocksAfterMergeHashBased(t *testing.T) {
	testShorterForkAfterMerge(t, true, trie.HashScheme)
}
func TestShorterForkHeadersAfterMergePathBased(t *testing.T) {
	testShorterForkAfterMerge(t, false, trie.PathScheme)
}
func TestShorterForkBlocksAfterMergePathBased(t *testing.T) {
	testShorterForkAfterMerge(t, true, trie.PathScheme)
}

func testShorterForkAfterMerge(t *testing.T, full bool, scheme string) {
	length := 10

	// Make first chain starting from genesis
	_, _, processor, err := newCanonical(ethash.NewFaker(), length, full, scheme)
	if err != nil {
		t.Fatalf("failed to make new canonical chain: %v", err)
	}
	defer processor.Stop()

	testInsertAfterMerge(t, processor, 0, 3, full, scheme)
	testInsertAfterMerge(t, processor, 0, 7, full, scheme)
	testInsertAfterMerge(t, processor, 1, 1, full, scheme)
	testInsertAfterMerge(t, processor, 1, 7, full, scheme)
	testInsertAfterMerge(t, processor, 5, 3, full, scheme)
	testInsertAfterMerge(t, processor, 5, 4, full, scheme)
}

// Tests that given a starting canonical chain of a given size, creating longer
// forks do take canonical ownership.
func TestLongerForkHeadersHashBased(t *testing.T) { testLongerFork(t, false, trie.HashScheme) }
func TestLongerForkBlocksHashBased(t *testing.T)  { testLongerFork(t, true, trie.HashScheme) }
func TestLongerForkHeadersPathBased(t *testing.T) { testLongerFork(t, false, trie.PathScheme) }
func TestLongerForkBlocksPathBased(t *testing.T)  { testLongerFork(t, true, trie.PathScheme) }

func testLongerFork(t *testing.T, full bool, scheme string) {
	length := 10

	// Make first chain starting from genesis
	_, _, processor, err := newCanonical(ethash.NewFaker(), length, full, scheme)
	if err != nil {
		t.Fatalf("failed to make new canonical chain: %v", err)
	}
	defer processor.Stop()

	testInsertAfterMerge(t, processor, 0, 11, full, scheme)
	testInsertAfterMerge(t, processor, 0, 15, full, scheme)
	testInsertAfterMerge(t, processor, 1, 10, full, scheme)
	testInsertAfterMerge(t, processor, 1, 12, full, scheme)
	testInsertAfterMerge(t, processor, 5, 6, full, scheme)
	testInsertAfterMerge(t, processor, 5, 8, full, scheme)
}

// Tests that given a starting canonical chain of a given size, creating longer
// forks do take canonical ownership.
func TestLongerForkHeadersAfterMergeHashBased(t *testing.T) {
	testLongerForkAfterMerge(t, false, trie.HashScheme)
}
func TestLongerForkBlocksAfterMergeHashBased(t *testing.T) {
	testLongerForkAfterMerge(t, true, trie.HashScheme)
}
func TestLongerForkHeadersAfterMergePathBased(t *testing.T) {
	testLongerForkAfterMerge(t, false, trie.PathScheme)
}
func TestLongerForkBlocksAfterMergePathBased(t *testing.T) {
	testLongerForkAfterMerge(t, true, trie.PathScheme)
}

func testLongerForkAfterMerge(t *testing.T, full bool, scheme string) {
	length := 10

	// Make first chain starting from genesis
	_, _, processor, err := newCanonical(ethash.NewFaker(), length, full, scheme)
	if err != nil {
		t.Fatalf("failed to make new canonical chain: %v", err)
	}
	defer processor.Stop()

	testInsertAfterMerge(t, processor, 0, 11, full, scheme)
	testInsertAfterMerge(t, processor, 0, 15, full, scheme)
	testInsertAfterMerge(t, processor, 1, 10, full, scheme)
	testInsertAfterMerge(t, processor, 1, 12, full, scheme)
	testInsertAfterMerge(t, processor, 5, 6, full, scheme)
	testInsertAfterMerge(t, processor, 5, 8, full, scheme)
}

// Tests that given a starting canonical chain of a given size, creating equal
// forks do take canonical ownership.
func TestEqualForkHeadersHashBased(t *testing.T) { testEqualFork(t, false, trie.HashScheme) }
func TestEqualForkBlocksHashBased(t *testing.T)  { testEqualFork(t, true, trie.HashScheme) }
func TestEqualForkHeadersPathBased(t *testing.T) { testEqualFork(t, false, trie.PathScheme) }
func TestEqualForkBlocksPathBased(t *testing.T)  { testEqualFork(t, true, trie.PathScheme) }

func testEqualFork(t *testing.T, full bool, scheme string) {
	length := 10

	// Make first chain starting from genesis
	_, _, processor, err := newCanonical(ethash.NewFaker(), length, full, scheme)
	if err != nil {
		t.Fatalf("failed to make new canonical chain: %v", err)
	}
	defer processor.Stop()

	// Define the difficulty comparator
	equal := func(td1, td2 *big.Int) {
		if td2.Cmp(td1) != 0 {
			t.Errorf("total difficulty mismatch: have %v, want %v", td2, td1)
		}
	}
	// Sum of numbers must be equal to `length` for this to be an equal fork
	testFork(t, processor, 0, 10, full, equal, scheme)
	testFork(t, processor, 1, 9, full, equal, scheme)
	testFork(t, processor, 2, 8, full, equal, scheme)
	testFork(t, processor, 5, 5, full, equal, scheme)
	testFork(t, processor, 6, 4, full, equal, scheme)
	testFork(t, processor, 9, 1, full, equal, scheme)
}

// Tests that given a starting canonical chain of a given size, creating equal
// forks do take canonical ownership.
func TestEqualForkHeadersAfterMergeHashBased(t *testing.T) {
	testEqualForkAfterMerge(t, false, trie.HashScheme)
}
func TestEqualForkBlocksAfterMergeHashBased(t *testing.T) {
	testEqualForkAfterMerge(t, true, trie.HashScheme)
}
func TestEqualForkHeadersAfterMergePathBased(t *testing.T) {
	testEqualForkAfterMerge(t, false, trie.PathScheme)
}
func TestEqualForkBlocksAfterMergePathBased(t *testing.T) {
	testEqualForkAfterMerge(t, true, trie.PathScheme)
}

func testEqualForkAfterMerge(t *testing.T, full bool, scheme string) {
	length := 10

	// Make first chain starting from genesis
	_, _, processor, err := newCanonical(ethash.NewFaker(), length, full, scheme)
	if err != nil {
		t.Fatalf("failed to make new canonical chain: %v", err)
	}
	defer processor.Stop()

	testInsertAfterMerge(t, processor, 0, 10, full, scheme)
	testInsertAfterMerge(t, processor, 1, 9, full, scheme)
	testInsertAfterMerge(t, processor, 2, 8, full, scheme)
	testInsertAfterMerge(t, processor, 5, 5, full, scheme)
	testInsertAfterMerge(t, processor, 6, 4, full, scheme)
	testInsertAfterMerge(t, processor, 9, 1, full, scheme)
}

// Tests that chains missing links do not get accepted by the processor.
func TestBrokenHeaderChainHashBased(t *testing.T) { testBrokenChain(t, false, trie.HashScheme) }
func TestBrokenBlockChainHashBased(t *testing.T)  { testBrokenChain(t, true, trie.HashScheme) }
func TestBrokenHeaderChainPathBased(t *testing.T) { testBrokenChain(t, false, trie.PathScheme) }
func TestBrokenBlockChainPathBased(t *testing.T)  { testBrokenChain(t, true, trie.PathScheme) }

func testBrokenChain(t *testing.T, full bool, scheme string) {
	// Make chain starting from genesis
	genDb, _, blockchain, err := newCanonical(ethash.NewFaker(), 10, full, scheme)
	if err != nil {
		t.Fatalf("failed to make new canonical chain: %v", err)
	}
	defer blockchain.Stop()

	// Create a forked chain, and try to insert with a missing link
	if full {
		chain := makeBlockChain(blockchain.chainConfig, blockchain.CurrentBlock(), 5, ethash.NewFaker(), genDb, forkSeed)[1:]
		if err := testBlockChainImport(chain, blockchain); err == nil {
			t.Errorf("broken block chain not reported")
		}
	} else {
		chain := makeHeaderChain(blockchain.chainConfig, blockchain.CurrentHeader(), 5, ethash.NewFaker(), genDb, forkSeed)[1:]
		if err := testHeaderChainImport(chain, blockchain); err == nil {
			t.Errorf("broken header chain not reported")
		}
	}
}

// Tests that reorganising a long difficult chain after a short easy one
// overwrites the canonical numbers and links in the database.
func TestReorgLongHeadersHashBased(t *testing.T) { testReorgLong(t, false, trie.HashScheme) }
func TestReorgLongBlocksHashBased(t *testing.T)  { testReorgLong(t, true, trie.HashScheme) }
func TestReorgLongHeadersPathBased(t *testing.T) { testReorgLong(t, false, trie.PathScheme) }
func TestReorgLongBlocksPathBased(t *testing.T)  { testReorgLong(t, true, trie.PathScheme) }

func testReorgLong(t *testing.T, full bool, scheme string) {
	testReorg(t, []int64{0, 0, -9}, []int64{0, 0, 0, -9}, 393280+params.GenesisDifficulty.Int64(), full, scheme)
}

// Tests that reorganising a short difficult chain after a long easy one
// overwrites the canonical numbers and links in the database.
func TestReorgShortHeadersHashBased(t *testing.T) { testReorgShort(t, false, trie.HashScheme) }
func TestReorgShortBlocksHashBased(t *testing.T)  { testReorgShort(t, true, trie.HashScheme) }
func TestReorgShortHeadersPathBased(t *testing.T) { testReorgShort(t, false, trie.PathScheme) }
func TestReorgShortBlocksPathBased(t *testing.T)  { testReorgShort(t, true, trie.PathScheme) }

func testReorgShort(t *testing.T, full bool, scheme string) {
	// Create a long easy chain vs. a short heavy one. Due to difficulty adjustment
	// we need a fairly long chain of blocks with different difficulties for a short
	// one to become heavier than a long one. The 96 is an empirical value.
	easy := make([]int64, 96)
	for i := 0; i < len(easy); i++ {
		easy[i] = 60
	}
	diff := make([]int64, len(easy)-1)
	for i := 0; i < len(diff); i++ {
		diff[i] = -9
	}
	testReorg(t, easy, diff, 12615120+params.GenesisDifficulty.Int64(), full, scheme)
}

func testReorg(t *testing.T, first, second []int64, td int64, full bool, scheme string) {
	// Create a pristine chain and database
	genDb, _, blockchain, err := newCanonical(ethash.NewFaker(), 0, full, scheme)
	if err != nil {
		t.Fatalf("failed to create pristine chain: %v", err)
	}
	defer blockchain.Stop()

	// Insert an easy and a difficult chain afterwards
	easyBlocks, _ := GenerateChain(params.TestChainConfig, blockchain.CurrentBlock(), ethash.NewFaker(), genDb, len(first), func(i int, b *BlockGen) {
		b.OffsetTime(first[i])
	})
	diffBlocks, _ := GenerateChain(params.TestChainConfig, blockchain.CurrentBlock(), ethash.NewFaker(), genDb, len(second), func(i int, b *BlockGen) {
		b.OffsetTime(second[i])
	})
	if full {
		if _, err := blockchain.InsertChain(easyBlocks); err != nil {
			t.Fatalf("failed to insert easy chain: %v", err)
		}
		if _, err := blockchain.InsertChain(diffBlocks); err != nil {
			t.Fatalf("failed to insert difficult chain: %v", err)
		}
	} else {
		easyHeaders := make([]*types.Header, len(easyBlocks))
		for i, block := range easyBlocks {
			easyHeaders[i] = block.Header()
		}
		diffHeaders := make([]*types.Header, len(diffBlocks))
		for i, block := range diffBlocks {
			diffHeaders[i] = block.Header()
		}
		if _, err := blockchain.InsertHeaderChain(easyHeaders, 1); err != nil {
			t.Fatalf("failed to insert easy chain: %v", err)
		}
		if _, err := blockchain.InsertHeaderChain(diffHeaders, 1); err != nil {
			t.Fatalf("failed to insert difficult chain: %v", err)
		}
	}
	// Check that the chain is valid number and link wise
	if full {
		prev := blockchain.CurrentBlock()
		for block := blockchain.GetBlockByNumber(blockchain.CurrentBlock().NumberU64() - 1); block.NumberU64() != 0; prev, block = block, blockchain.GetBlockByNumber(block.NumberU64()-1) {
			if prev.ParentHash() != block.Hash() {
				t.Errorf("parent block hash mismatch: have %x, want %x", prev.ParentHash(), block.Hash())
			}
		}
	} else {
		prev := blockchain.CurrentHeader()
		for header := blockchain.GetHeaderByNumber(blockchain.CurrentHeader().Number.Uint64() - 1); header.Number.Uint64() != 0; prev, header = header, blockchain.GetHeaderByNumber(header.Number.Uint64()-1) {
			if prev.ParentHash != header.Hash() {
				t.Errorf("parent header hash mismatch: have %x, want %x", prev.ParentHash, header.Hash())
			}
		}
	}
	// Make sure the chain total difficulty is the correct one
	want := new(big.Int).Add(blockchain.genesisBlock.Difficulty(), big.NewInt(td))
	if full {
		cur := blockchain.CurrentBlock()
		if have := blockchain.GetTd(cur.Hash(), cur.NumberU64()); have.Cmp(want) != 0 {
			t.Errorf("total difficulty mismatch: have %v, want %v", have, want)
		}
	} else {
		cur := blockchain.CurrentHeader()
		if have := blockchain.GetTd(cur.Hash(), cur.Number.Uint64()); have.Cmp(want) != 0 {
			t.Errorf("total difficulty mismatch: have %v, want %v", have, want)
		}
	}
}

// Tests that the insertion functions detect banned hashes.
func TestBadHeaderHashesHashBased(t *testing.T) { testBadHashes(t, false, trie.HashScheme) }
func TestBadBlockHashesHashBased(t *testing.T)  { testBadHashes(t, true, trie.HashScheme) }
func TestBadHeaderHashesPathBased(t *testing.T) { testBadHashes(t, false, trie.PathScheme) }
func TestBadBlockHashesPathBased(t *testing.T)  { testBadHashes(t, true, trie.PathScheme) }

func testBadHashes(t *testing.T, full bool, scheme string) {
	// Create a pristine chain and database
	genDb, _, blockchain, err := newCanonical(ethash.NewFaker(), 0, full, scheme)
	if err != nil {
		t.Fatalf("failed to create pristine chain: %v", err)
	}
	defer blockchain.Stop()

	// Create a chain, ban a hash and try to import
	if full {
		blocks := makeBlockChain(blockchain.chainConfig, blockchain.CurrentBlock(), 3, ethash.NewFaker(), genDb, 10)

		BadHashes[blocks[2].Header().Hash()] = true
		defer func() { delete(BadHashes, blocks[2].Header().Hash()) }()

		_, err = blockchain.InsertChain(blocks)
	} else {
		headers := makeHeaderChain(blockchain.chainConfig, blockchain.CurrentHeader(), 3, ethash.NewFaker(), genDb, 10)

		BadHashes[headers[2].Hash()] = true
		defer func() { delete(BadHashes, headers[2].Hash()) }()

		_, err = blockchain.InsertHeaderChain(headers, 1)
	}
	if !errors.Is(err, ErrBannedHash) {
		t.Errorf("error mismatch: have: %v, want: %v", err, ErrBannedHash)
	}
}

// Tests that bad hashes are detected on boot, and the chain rolled back to a
// good state prior to the bad hash.
func TestReorgBadHeaderHashesHashBased(t *testing.T) { testReorgBadHashes(t, false, trie.HashScheme) }
func TestReorgBadBlockHashesHashBased(t *testing.T)  { testReorgBadHashes(t, true, trie.HashScheme) }
func TestReorgBadHeaderHashesPathBased(t *testing.T) { testReorgBadHashes(t, false, trie.PathScheme) }
func TestReorgBadBlockHashesPathBased(t *testing.T)  { testReorgBadHashes(t, true, trie.PathScheme) }

func testReorgBadHashes(t *testing.T, full bool, scheme string) {
	// Create a pristine chain and database
	genDb, gspec, blockchain, err := newCanonical(ethash.NewFaker(), 0, full, scheme)
	if err != nil {
		t.Fatalf("failed to create pristine chain: %v", err)
	}
	// Create a chain, import and ban afterwards
	headers := makeHeaderChain(blockchain.chainConfig, blockchain.CurrentHeader(), 4, ethash.NewFaker(), genDb, 10)
	blocks := makeBlockChain(blockchain.chainConfig, blockchain.CurrentBlock(), 4, ethash.NewFaker(), genDb, 10)

	if full {
		if _, err = blockchain.InsertChain(blocks); err != nil {
			t.Errorf("failed to import blocks: %v", err)
		}
		if blockchain.CurrentBlock().Hash() != blocks[3].Hash() {
			t.Errorf("last block hash mismatch: have: %x, want %x", blockchain.CurrentBlock().Hash(), blocks[3].Header().Hash())
		}
		BadHashes[blocks[3].Header().Hash()] = true
		defer func() { delete(BadHashes, blocks[3].Header().Hash()) }()
	} else {
		if _, err = blockchain.InsertHeaderChain(headers, 1); err != nil {
			t.Errorf("failed to import headers: %v", err)
		}
		if blockchain.CurrentHeader().Hash() != headers[3].Hash() {
			t.Errorf("last header hash mismatch: have: %x, want %x", blockchain.CurrentHeader().Hash(), headers[3].Hash())
		}
		BadHashes[headers[3].Hash()] = true
		defer func() { delete(BadHashes, headers[3].Hash()) }()
	}
	blockchain.Stop()

	// Create a new BlockChain and check that it rolled back the state.
	ncm, err := NewBlockChain(blockchain.db, DefaultCacheConfigWithScheme(scheme), gspec, nil, ethash.NewFaker(), vm.Config{}, nil, nil)
	if err != nil {
		t.Fatalf("failed to create new chain manager: %v", err)
	}
	if full {
		if ncm.CurrentBlock().Hash() != blocks[2].Header().Hash() {
			t.Errorf("last block hash mismatch: have: %x, want %x", ncm.CurrentBlock().Hash(), blocks[2].Header().Hash())
		}
		if blocks[2].Header().GasLimit != ncm.GasLimit() {
			t.Errorf("last  block gasLimit mismatch: have: %d, want %d", ncm.GasLimit(), blocks[2].Header().GasLimit)
		}
	} else {
		if ncm.CurrentHeader().Hash() != headers[2].Hash() {
			t.Errorf("last header hash mismatch: have: %x, want %x", ncm.CurrentHeader().Hash(), headers[2].Hash())
		}
	}
	ncm.Stop()
}

// Tests chain insertions in the face of one entity containing an invalid nonce.
func TestHeadersInsertNonceErrorHashBased(t *testing.T) {
	testInsertNonceError(t, false, trie.HashScheme)
}
func TestBlocksInsertNonceErrorHashbased(t *testing.T) {
	testInsertNonceError(t, true, trie.HashScheme)
}
func TestHeadersInsertNonceErrorPathBased(t *testing.T) {
	testInsertNonceError(t, false, trie.PathScheme)
}
func TestBlocksInsertNonceErrorPathBased(t *testing.T) {
	testInsertNonceError(t, true, trie.PathScheme)
}

<<<<<<< HEAD
func testInsertNonceError(t *testing.T, full bool, scheme string) {
	for i := 1; i < 25 && !t.Failed(); i++ {
=======
func testInsertNonceError(t *testing.T, full bool) {
	doTest := func(i int) {
>>>>>>> cd11d3c5
		// Create a pristine chain and database
		genDb, _, blockchain, err := newCanonical(ethash.NewFaker(), 0, full, scheme)
		if err != nil {
			t.Fatalf("failed to create pristine chain: %v", err)
		}
		defer blockchain.Stop()

		// Create and insert a chain with a failing nonce
		var (
			failAt  int
			failRes int
			failNum uint64
		)
		if full {
			blocks := makeBlockChain(blockchain.chainConfig, blockchain.CurrentBlock(), i, ethash.NewFaker(), genDb, 0)

			failAt = rand.Int() % len(blocks)
			failNum = blocks[failAt].NumberU64()

			blockchain.engine = ethash.NewFakeFailer(failNum)
			failRes, err = blockchain.InsertChain(blocks)
		} else {
			headers := makeHeaderChain(blockchain.chainConfig, blockchain.CurrentHeader(), i, ethash.NewFaker(), genDb, 0)

			failAt = rand.Int() % len(headers)
			failNum = headers[failAt].Number.Uint64()

			blockchain.engine = ethash.NewFakeFailer(failNum)
			blockchain.hc.engine = blockchain.engine
			failRes, err = blockchain.InsertHeaderChain(headers, 1)
		}
		// Check that the returned error indicates the failure
		if failRes != failAt {
			t.Errorf("test %d: failure (%v) index mismatch: have %d, want %d", i, err, failRes, failAt)
		}
		// Check that all blocks after the failing block have been inserted
		for j := 0; j < i-failAt; j++ {
			if full {
				if block := blockchain.GetBlockByNumber(failNum + uint64(j)); block != nil {
					t.Errorf("test %d: invalid block in chain: %v", i, block)
				}
			} else {
				if header := blockchain.GetHeaderByNumber(failNum + uint64(j)); header != nil {
					t.Errorf("test %d: invalid header in chain: %v", i, header)
				}
			}
		}
	}
	for i := 1; i < 25 && !t.Failed(); i++ {
		doTest(i)
	}
}

// Tests that fast importing a block chain produces the same chain data as the
// classical full block processing.
func TestFastVsFullChainsHashBased(t *testing.T) { testFastVsFullChains(t, trie.HashScheme) }
func TestFastVsFullChainsPathBased(t *testing.T) { testFastVsFullChains(t, trie.PathScheme) }

func testFastVsFullChains(t *testing.T, scheme string) {
	// Configure and generate a sample block chain
	var (
		key, _  = crypto.HexToECDSA("b71c71a67e1177ad4e901695e1b4b9ee17ae16c6668d313eac2f96dbcda3f291")
		address = crypto.PubkeyToAddress(key.PublicKey)
		funds   = big.NewInt(1000000000000000)
		gspec   = &Genesis{
			Config:  params.TestChainConfig,
			Alloc:   GenesisAlloc{address: {Balance: funds}},
			BaseFee: big.NewInt(params.InitialBaseFee),
		}
		signer = types.LatestSigner(gspec.Config)
	)
	_, blocks, receipts := GenerateChainWithGenesis(gspec, ethash.NewFaker(), 1024, func(i int, block *BlockGen) {
		block.SetCoinbase(common.Address{0x00})

		// If the block number is multiple of 3, send a few bonus transactions to the miner
		if i%3 == 2 {
			for j := 0; j < i%4+1; j++ {
				tx, err := types.SignTx(types.NewTransaction(block.TxNonce(address), common.Address{0x00}, big.NewInt(1000), params.TxGas, block.header.BaseFee, nil), signer, key)
				if err != nil {
					panic(err)
				}
				block.AddTx(tx)
			}
		}
		// If the block number is a multiple of 5, add an uncle to the block
		if i%5 == 4 {
			block.AddUncle(&types.Header{ParentHash: block.PrevBlock(i - 2).Hash(), Number: big.NewInt(int64(i))})
		}
	})
	// Import the chain as an archive node for the comparison baseline
	archiveDb := rawdb.NewMemoryDatabase()
	archive, _ := NewBlockChain(archiveDb, DefaultCacheConfigWithScheme(scheme), gspec, nil, ethash.NewFaker(), vm.Config{}, nil, nil)
	defer archive.Stop()

	if n, err := archive.InsertChain(blocks); err != nil {
		t.Fatalf("failed to process block %d: %v", n, err)
	}
	// Fast import the chain as a non-archive node to test
	fastDb := rawdb.NewMemoryDatabase()
	fast, _ := NewBlockChain(fastDb, DefaultCacheConfigWithScheme(scheme), gspec, nil, ethash.NewFaker(), vm.Config{}, nil, nil)
	defer fast.Stop()

	headers := make([]*types.Header, len(blocks))
	for i, block := range blocks {
		headers[i] = block.Header()
	}
	if n, err := fast.InsertHeaderChain(headers, 1); err != nil {
		t.Fatalf("failed to insert header %d: %v", n, err)
	}
	if n, err := fast.InsertReceiptChain(blocks, receipts, 0); err != nil {
		t.Fatalf("failed to insert receipt %d: %v", n, err)
	}
	// Freezer style fast import the chain.
	ancientDb, err := rawdb.NewDatabaseWithFreezer(rawdb.NewMemoryDatabase(), t.TempDir(), "", false)
	if err != nil {
		t.Fatalf("failed to create temp freezer db: %v", err)
	}
	defer ancientDb.Close()
	ancient, _ := NewBlockChain(ancientDb, DefaultCacheConfigWithScheme(scheme), gspec, nil, ethash.NewFaker(), vm.Config{}, nil, nil)
	defer ancient.Stop()

	if n, err := ancient.InsertHeaderChain(headers, 1); err != nil {
		t.Fatalf("failed to insert header %d: %v", n, err)
	}
	if n, err := ancient.InsertReceiptChain(blocks, receipts, uint64(len(blocks)/2)); err != nil {
		t.Fatalf("failed to insert receipt %d: %v", n, err)
	}

	// Iterate over all chain data components, and cross reference
	for i := 0; i < len(blocks); i++ {
		num, hash := blocks[i].NumberU64(), blocks[i].Hash()

		if ftd, atd := fast.GetTd(hash, num), archive.GetTd(hash, num); ftd.Cmp(atd) != 0 {
			t.Errorf("block #%d [%x]: td mismatch: fastdb %v, archivedb %v", num, hash, ftd, atd)
		}
		if antd, artd := ancient.GetTd(hash, num), archive.GetTd(hash, num); antd.Cmp(artd) != 0 {
			t.Errorf("block #%d [%x]: td mismatch: ancientdb %v, archivedb %v", num, hash, antd, artd)
		}
		if fheader, aheader := fast.GetHeaderByHash(hash), archive.GetHeaderByHash(hash); fheader.Hash() != aheader.Hash() {
			t.Errorf("block #%d [%x]: header mismatch: fastdb %v, archivedb %v", num, hash, fheader, aheader)
		}
		if anheader, arheader := ancient.GetHeaderByHash(hash), archive.GetHeaderByHash(hash); anheader.Hash() != arheader.Hash() {
			t.Errorf("block #%d [%x]: header mismatch: ancientdb %v, archivedb %v", num, hash, anheader, arheader)
		}
		if fblock, arblock, anblock := fast.GetBlockByHash(hash), archive.GetBlockByHash(hash), ancient.GetBlockByHash(hash); fblock.Hash() != arblock.Hash() || anblock.Hash() != arblock.Hash() {
			t.Errorf("block #%d [%x]: block mismatch: fastdb %v, ancientdb %v, archivedb %v", num, hash, fblock, anblock, arblock)
		} else if types.DeriveSha(fblock.Transactions(), trie.NewStackTrie(nil)) != types.DeriveSha(arblock.Transactions(), trie.NewStackTrie(nil)) || types.DeriveSha(anblock.Transactions(), trie.NewStackTrie(nil)) != types.DeriveSha(arblock.Transactions(), trie.NewStackTrie(nil)) {
			t.Errorf("block #%d [%x]: transactions mismatch: fastdb %v, ancientdb %v, archivedb %v", num, hash, fblock.Transactions(), anblock.Transactions(), arblock.Transactions())
		} else if types.CalcUncleHash(fblock.Uncles()) != types.CalcUncleHash(arblock.Uncles()) || types.CalcUncleHash(anblock.Uncles()) != types.CalcUncleHash(arblock.Uncles()) {
			t.Errorf("block #%d [%x]: uncles mismatch: fastdb %v, ancientdb %v, archivedb %v", num, hash, fblock.Uncles(), anblock, arblock.Uncles())
		}

		// Check receipts.
		freceipts := rawdb.ReadReceipts(fastDb, hash, num, fast.Config())
		anreceipts := rawdb.ReadReceipts(ancientDb, hash, num, fast.Config())
		areceipts := rawdb.ReadReceipts(archiveDb, hash, num, fast.Config())
		if types.DeriveSha(freceipts, trie.NewStackTrie(nil)) != types.DeriveSha(areceipts, trie.NewStackTrie(nil)) {
			t.Errorf("block #%d [%x]: receipts mismatch: fastdb %v, ancientdb %v, archivedb %v", num, hash, freceipts, anreceipts, areceipts)
		}

		// Check that hash-to-number mappings are present in all databases.
		if m := rawdb.ReadHeaderNumber(fastDb, hash); m == nil || *m != num {
			t.Errorf("block #%d [%x]: wrong hash-to-number mapping in fastdb: %v", num, hash, m)
		}
		if m := rawdb.ReadHeaderNumber(ancientDb, hash); m == nil || *m != num {
			t.Errorf("block #%d [%x]: wrong hash-to-number mapping in ancientdb: %v", num, hash, m)
		}
		if m := rawdb.ReadHeaderNumber(archiveDb, hash); m == nil || *m != num {
			t.Errorf("block #%d [%x]: wrong hash-to-number mapping in archivedb: %v", num, hash, m)
		}
	}

	// Check that the canonical chains are the same between the databases
	for i := 0; i < len(blocks)+1; i++ {
		if fhash, ahash := rawdb.ReadCanonicalHash(fastDb, uint64(i)), rawdb.ReadCanonicalHash(archiveDb, uint64(i)); fhash != ahash {
			t.Errorf("block #%d: canonical hash mismatch: fastdb %v, archivedb %v", i, fhash, ahash)
		}
		if anhash, arhash := rawdb.ReadCanonicalHash(ancientDb, uint64(i)), rawdb.ReadCanonicalHash(archiveDb, uint64(i)); anhash != arhash {
			t.Errorf("block #%d: canonical hash mismatch: ancientdb %v, archivedb %v", i, anhash, arhash)
		}
	}
}

// Tests that various import methods move the chain head pointers to the correct
// positions.
func TestLightVsFastVsFullChainHeadsHashBased(t *testing.T) {
	testLightVsFastVsFullChainHeads(t, trie.HashScheme)
}
func TestLightVsFastVsFullChainHeadsPathBased(t *testing.T) {
	testLightVsFastVsFullChainHeads(t, trie.PathScheme)
}

func testLightVsFastVsFullChainHeads(t *testing.T, scheme string) {
	// Configure and generate a sample block chain
	var (
		key, _  = crypto.HexToECDSA("b71c71a67e1177ad4e901695e1b4b9ee17ae16c6668d313eac2f96dbcda3f291")
		address = crypto.PubkeyToAddress(key.PublicKey)
		funds   = big.NewInt(1000000000000000)
		gspec   = &Genesis{
			Config:  params.TestChainConfig,
			Alloc:   GenesisAlloc{address: {Balance: funds}},
			BaseFee: big.NewInt(params.InitialBaseFee),
		}
	)
	height := uint64(1024)
	_, blocks, receipts := GenerateChainWithGenesis(gspec, ethash.NewFaker(), int(height), nil)

	// makeDb creates a db instance for testing.
	makeDb := func() ethdb.Database {
		db, err := rawdb.NewDatabaseWithFreezer(rawdb.NewMemoryDatabase(), t.TempDir(), "", false)
		if err != nil {
			t.Fatalf("failed to create temp freezer db: %v", err)
		}
		return db
	}
	// Configure a subchain to roll back
	remove := blocks[height/2].NumberU64()

	// Create a small assertion method to check the three heads
	assert := func(t *testing.T, kind string, chain *BlockChain, header uint64, fast uint64, block uint64) {
		t.Helper()

		if num := chain.CurrentBlock().NumberU64(); num != block {
			t.Errorf("%s head block mismatch: have #%v, want #%v", kind, num, block)
		}
		if num := chain.CurrentFastBlock().NumberU64(); num != fast {
			t.Errorf("%s head fast-block mismatch: have #%v, want #%v", kind, num, fast)
		}
		if num := chain.CurrentHeader().Number.Uint64(); num != header {
			t.Errorf("%s head header mismatch: have #%v, want #%v", kind, num, header)
		}
	}
	// Import the chain as an archive node and ensure all pointers are updated
	archiveDb := makeDb()
	defer archiveDb.Close()

	archiveCaching := *defaultCacheConfig
	archiveCaching.TrieDirtyDisabled = true
	archiveCaching.NodeScheme = scheme

	archive, _ := NewBlockChain(archiveDb, &archiveCaching, gspec, nil, ethash.NewFaker(), vm.Config{}, nil, nil)
	if n, err := archive.InsertChain(blocks); err != nil {
		t.Fatalf("failed to process block %d: %v", n, err)
	}
	defer archive.Stop()

	assert(t, "archive", archive, height, height, height)
	archive.SetHead(remove - 1)
	assert(t, "archive", archive, height/2, height/2, height/2)

	// Import the chain as a non-archive node and ensure all pointers are updated
	fastDb := makeDb()
	defer fastDb.Close()
	fast, _ := NewBlockChain(fastDb, DefaultCacheConfigWithScheme(scheme), gspec, nil, ethash.NewFaker(), vm.Config{}, nil, nil)
	defer fast.Stop()

	headers := make([]*types.Header, len(blocks))
	for i, block := range blocks {
		headers[i] = block.Header()
	}
	if n, err := fast.InsertHeaderChain(headers, 1); err != nil {
		t.Fatalf("failed to insert header %d: %v", n, err)
	}
	if n, err := fast.InsertReceiptChain(blocks, receipts, 0); err != nil {
		t.Fatalf("failed to insert receipt %d: %v", n, err)
	}
	assert(t, "fast", fast, height, height, 0)
	fast.SetHead(remove - 1)
	assert(t, "fast", fast, height/2, height/2, 0)

	// Import the chain as a ancient-first node and ensure all pointers are updated
	ancientDb := makeDb()
	defer ancientDb.Close()
	ancient, _ := NewBlockChain(ancientDb, DefaultCacheConfigWithScheme(scheme), gspec, nil, ethash.NewFaker(), vm.Config{}, nil, nil)
	defer ancient.Stop()

	if n, err := ancient.InsertHeaderChain(headers, 1); err != nil {
		t.Fatalf("failed to insert header %d: %v", n, err)
	}
	if n, err := ancient.InsertReceiptChain(blocks, receipts, uint64(3*len(blocks)/4)); err != nil {
		t.Fatalf("failed to insert receipt %d: %v", n, err)
	}
	assert(t, "ancient", ancient, height, height, 0)
	ancient.SetHead(remove - 1)
	assert(t, "ancient", ancient, 0, 0, 0)

	if frozen, err := ancientDb.Ancients(); err != nil || frozen != 1 {
		t.Fatalf("failed to truncate ancient store, want %v, have %v", 1, frozen)
	}
	// Import the chain as a light node and ensure all pointers are updated
	lightDb := makeDb()
	defer lightDb.Close()
	light, _ := NewBlockChain(lightDb, DefaultCacheConfigWithScheme(scheme), gspec, nil, ethash.NewFaker(), vm.Config{}, nil, nil)
	if n, err := light.InsertHeaderChain(headers, 1); err != nil {
		t.Fatalf("failed to insert header %d: %v", n, err)
	}
	defer light.Stop()

	assert(t, "light", light, height, 0, 0)
	light.SetHead(remove - 1)
	assert(t, "light", light, height/2, 0, 0)
}

// Tests that chain reorganisations handle transaction removals and reinsertions.
func TestChainTxReorgsHashBased(t *testing.T) { testChainTxReorgs(t, trie.HashScheme) }
func TestChainTxReorgsPathBased(t *testing.T) { testChainTxReorgs(t, trie.PathScheme) }

func testChainTxReorgs(t *testing.T, scheme string) {
	var (
		key1, _ = crypto.HexToECDSA("b71c71a67e1177ad4e901695e1b4b9ee17ae16c6668d313eac2f96dbcda3f291")
		key2, _ = crypto.HexToECDSA("8a1f9a8f95be41cd7ccb6168179afb4504aefe388d1e14474d32c45c72ce7b7a")
		key3, _ = crypto.HexToECDSA("49a7b37aa6f6645917e7b807e9d1c00d4fa71f18343b0d4122a4d2df64dd6fee")
		addr1   = crypto.PubkeyToAddress(key1.PublicKey)
		addr2   = crypto.PubkeyToAddress(key2.PublicKey)
		addr3   = crypto.PubkeyToAddress(key3.PublicKey)
		gspec   = &Genesis{
			Config:   params.TestChainConfig,
			GasLimit: 3141592,
			Alloc: GenesisAlloc{
				addr1: {Balance: big.NewInt(1000000000000000)},
				addr2: {Balance: big.NewInt(1000000000000000)},
				addr3: {Balance: big.NewInt(1000000000000000)},
			},
		}
		signer = types.LatestSigner(gspec.Config)
	)

	// Create two transactions shared between the chains:
	//  - postponed: transaction included at a later block in the forked chain
	//  - swapped: transaction included at the same block number in the forked chain
	postponed, _ := types.SignTx(types.NewTransaction(0, addr1, big.NewInt(1000), params.TxGas, big.NewInt(params.InitialBaseFee), nil), signer, key1)
	swapped, _ := types.SignTx(types.NewTransaction(1, addr1, big.NewInt(1000), params.TxGas, big.NewInt(params.InitialBaseFee), nil), signer, key1)

	// Create two transactions that will be dropped by the forked chain:
	//  - pastDrop: transaction dropped retroactively from a past block
	//  - freshDrop: transaction dropped exactly at the block where the reorg is detected
	var pastDrop, freshDrop *types.Transaction

	// Create three transactions that will be added in the forked chain:
	//  - pastAdd:   transaction added before the reorganization is detected
	//  - freshAdd:  transaction added at the exact block the reorg is detected
	//  - futureAdd: transaction added after the reorg has already finished
	var pastAdd, freshAdd, futureAdd *types.Transaction

	_, chain, _ := GenerateChainWithGenesis(gspec, ethash.NewFaker(), 3, func(i int, gen *BlockGen) {
		switch i {
		case 0:
			pastDrop, _ = types.SignTx(types.NewTransaction(gen.TxNonce(addr2), addr2, big.NewInt(1000), params.TxGas, gen.header.BaseFee, nil), signer, key2)

			gen.AddTx(pastDrop)  // This transaction will be dropped in the fork from below the split point
			gen.AddTx(postponed) // This transaction will be postponed till block #3 in the fork

		case 2:
			freshDrop, _ = types.SignTx(types.NewTransaction(gen.TxNonce(addr2), addr2, big.NewInt(1000), params.TxGas, gen.header.BaseFee, nil), signer, key2)

			gen.AddTx(freshDrop) // This transaction will be dropped in the fork from exactly at the split point
			gen.AddTx(swapped)   // This transaction will be swapped out at the exact height

			gen.OffsetTime(9) // Lower the block difficulty to simulate a weaker chain
		}
	})
	// Import the chain. This runs all block validation rules.
	db := rawdb.NewMemoryDatabase()
	blockchain, _ := NewBlockChain(db, DefaultCacheConfigWithScheme(scheme), gspec, nil, ethash.NewFaker(), vm.Config{}, nil, nil)
	if i, err := blockchain.InsertChain(chain); err != nil {
		t.Fatalf("failed to insert original chain[%d]: %v", i, err)
	}
	defer blockchain.Stop()

	// overwrite the old chain
	_, chain, _ = GenerateChainWithGenesis(gspec, ethash.NewFaker(), 5, func(i int, gen *BlockGen) {
		switch i {
		case 0:
			pastAdd, _ = types.SignTx(types.NewTransaction(gen.TxNonce(addr3), addr3, big.NewInt(1000), params.TxGas, gen.header.BaseFee, nil), signer, key3)
			gen.AddTx(pastAdd) // This transaction needs to be injected during reorg

		case 2:
			gen.AddTx(postponed) // This transaction was postponed from block #1 in the original chain
			gen.AddTx(swapped)   // This transaction was swapped from the exact current spot in the original chain

			freshAdd, _ = types.SignTx(types.NewTransaction(gen.TxNonce(addr3), addr3, big.NewInt(1000), params.TxGas, gen.header.BaseFee, nil), signer, key3)
			gen.AddTx(freshAdd) // This transaction will be added exactly at reorg time

		case 3:
			futureAdd, _ = types.SignTx(types.NewTransaction(gen.TxNonce(addr3), addr3, big.NewInt(1000), params.TxGas, gen.header.BaseFee, nil), signer, key3)
			gen.AddTx(futureAdd) // This transaction will be added after a full reorg
		}
	})
	if _, err := blockchain.InsertChain(chain); err != nil {
		t.Fatalf("failed to insert forked chain: %v", err)
	}

	// removed tx
	for i, tx := range (types.Transactions{pastDrop, freshDrop}) {
		if txn, _, _, _ := rawdb.ReadTransaction(db, tx.Hash()); txn != nil {
			t.Errorf("drop %d: tx %v found while shouldn't have been", i, txn)
		}
		if rcpt, _, _, _ := rawdb.ReadReceipt(db, tx.Hash(), blockchain.Config()); rcpt != nil {
			t.Errorf("drop %d: receipt %v found while shouldn't have been", i, rcpt)
		}
	}
	// added tx
	for i, tx := range (types.Transactions{pastAdd, freshAdd, futureAdd}) {
		if txn, _, _, _ := rawdb.ReadTransaction(db, tx.Hash()); txn == nil {
			t.Errorf("add %d: expected tx to be found", i)
		}
		if rcpt, _, _, _ := rawdb.ReadReceipt(db, tx.Hash(), blockchain.Config()); rcpt == nil {
			t.Errorf("add %d: expected receipt to be found", i)
		}
	}
	// shared tx
	for i, tx := range (types.Transactions{postponed, swapped}) {
		if txn, _, _, _ := rawdb.ReadTransaction(db, tx.Hash()); txn == nil {
			t.Errorf("share %d: expected tx to be found", i)
		}
		if rcpt, _, _, _ := rawdb.ReadReceipt(db, tx.Hash(), blockchain.Config()); rcpt == nil {
			t.Errorf("share %d: expected receipt to be found", i)
		}
	}
}

func TestLogReorgsHashBased(t *testing.T) { testLogReorgs(t, trie.HashScheme) }
func TestLogReorgsPathBased(t *testing.T) { testLogReorgs(t, trie.PathScheme) }

func testLogReorgs(t *testing.T, scheme string) {
	var (
		key1, _ = crypto.HexToECDSA("b71c71a67e1177ad4e901695e1b4b9ee17ae16c6668d313eac2f96dbcda3f291")
		addr1   = crypto.PubkeyToAddress(key1.PublicKey)

		// this code generates a log
		code   = common.Hex2Bytes("60606040525b7f24ec1d3ff24c2f6ff210738839dbc339cd45a5294d85c79361016243157aae7b60405180905060405180910390a15b600a8060416000396000f360606040526008565b00")
		gspec  = &Genesis{Config: params.TestChainConfig, Alloc: GenesisAlloc{addr1: {Balance: big.NewInt(10000000000000000)}}}
		signer = types.LatestSigner(gspec.Config)
	)

	blockchain, _ := NewBlockChain(rawdb.NewMemoryDatabase(), DefaultCacheConfigWithScheme(scheme), gspec, nil, ethash.NewFaker(), vm.Config{}, nil, nil)
	defer blockchain.Stop()

	rmLogsCh := make(chan RemovedLogsEvent)
	blockchain.SubscribeRemovedLogsEvent(rmLogsCh)
	_, chain, _ := GenerateChainWithGenesis(gspec, ethash.NewFaker(), 2, func(i int, gen *BlockGen) {
		if i == 1 {
			tx, err := types.SignTx(types.NewContractCreation(gen.TxNonce(addr1), new(big.Int), 1000000, gen.header.BaseFee, code), signer, key1)
			if err != nil {
				t.Fatalf("failed to create tx: %v", err)
			}
			gen.AddTx(tx)
		}
	})
	if _, err := blockchain.InsertChain(chain); err != nil {
		t.Fatalf("failed to insert chain: %v", err)
	}

	_, chain, _ = GenerateChainWithGenesis(gspec, ethash.NewFaker(), 3, func(i int, gen *BlockGen) {})
	done := make(chan struct{})
	go func() {
		ev := <-rmLogsCh
		if len(ev.Logs) == 0 {
			t.Error("expected logs")
		}
		close(done)
	}()
	if _, err := blockchain.InsertChain(chain); err != nil {
		t.Fatalf("failed to insert forked chain: %v", err)
	}
	timeout := time.NewTimer(1 * time.Second)
	defer timeout.Stop()
	select {
	case <-done:
	case <-timeout.C:
		t.Fatal("Timeout. There is no RemovedLogsEvent has been sent.")
	}
}

// This EVM code generates a log when the contract is created.
var logCode = common.Hex2Bytes("60606040525b7f24ec1d3ff24c2f6ff210738839dbc339cd45a5294d85c79361016243157aae7b60405180905060405180910390a15b600a8060416000396000f360606040526008565b00")

// This test checks that log events and RemovedLogsEvent are sent
// when the chain reorganizes.
func TestLogRebirthHashBased(t *testing.T) { testLogRebirth(t, trie.HashScheme) }
func TestLogRebirthPathBased(t *testing.T) { testLogRebirth(t, trie.PathScheme) }

func testLogRebirth(t *testing.T, scheme string) {
	var (
		key1, _       = crypto.HexToECDSA("b71c71a67e1177ad4e901695e1b4b9ee17ae16c6668d313eac2f96dbcda3f291")
		addr1         = crypto.PubkeyToAddress(key1.PublicKey)
		gspec         = &Genesis{Config: params.TestChainConfig, Alloc: GenesisAlloc{addr1: {Balance: big.NewInt(10000000000000000)}}}
		signer        = types.LatestSigner(gspec.Config)
		engine        = ethash.NewFaker()
		blockchain, _ = NewBlockChain(rawdb.NewMemoryDatabase(), DefaultCacheConfigWithScheme(scheme), gspec, nil, engine, vm.Config{}, nil, nil)
	)
	defer blockchain.Stop()

	// The event channels.
	newLogCh := make(chan []*types.Log, 10)
	rmLogsCh := make(chan RemovedLogsEvent, 10)
	blockchain.SubscribeLogsEvent(newLogCh)
	blockchain.SubscribeRemovedLogsEvent(rmLogsCh)

	// This chain contains 10 logs.
	genDb, chain, _ := GenerateChainWithGenesis(gspec, engine, 3, func(i int, gen *BlockGen) {
		if i < 2 {
			for ii := 0; ii < 5; ii++ {
				tx, err := types.SignNewTx(key1, signer, &types.LegacyTx{
					Nonce:    gen.TxNonce(addr1),
					GasPrice: gen.header.BaseFee,
					Gas:      uint64(1000001),
					Data:     logCode,
				})
				if err != nil {
					t.Fatalf("failed to create tx: %v", err)
				}
				gen.AddTx(tx)
			}
		}
	})
	if _, err := blockchain.InsertChain(chain); err != nil {
		t.Fatalf("failed to insert chain: %v", err)
	}
	checkLogEvents(t, newLogCh, rmLogsCh, 10, 0)

	// Generate long reorg chain containing more logs. Inserting the
	// chain removes one log and adds four.
	_, forkChain, _ := GenerateChainWithGenesis(gspec, engine, 3, func(i int, gen *BlockGen) {
		if i == 2 {
			// The last (head) block is not part of the reorg-chain, we can ignore it
			return
		}
		for ii := 0; ii < 5; ii++ {
			tx, err := types.SignNewTx(key1, signer, &types.LegacyTx{
				Nonce:    gen.TxNonce(addr1),
				GasPrice: gen.header.BaseFee,
				Gas:      uint64(1000000),
				Data:     logCode,
			})
			if err != nil {
				t.Fatalf("failed to create tx: %v", err)
			}
			gen.AddTx(tx)
		}
		gen.OffsetTime(-9) // higher block difficulty
	})
	if _, err := blockchain.InsertChain(forkChain); err != nil {
		t.Fatalf("failed to insert forked chain: %v", err)
	}
	checkLogEvents(t, newLogCh, rmLogsCh, 10, 10)

	// This chain segment is rooted in the original chain, but doesn't contain any logs.
	// When inserting it, the canonical chain switches away from forkChain and re-emits
	// the log event for the old chain, as well as a RemovedLogsEvent for forkChain.
	newBlocks, _ := GenerateChain(gspec.Config, chain[len(chain)-1], engine, genDb, 1, func(i int, gen *BlockGen) {})
	if _, err := blockchain.InsertChain(newBlocks); err != nil {
		t.Fatalf("failed to insert forked chain: %v", err)
	}
	checkLogEvents(t, newLogCh, rmLogsCh, 10, 10)
}

// This test is a variation of TestLogRebirth. It verifies that log events are emitted
// when a side chain containing log events overtakes the canonical chain.
func TestSideLogRebirthHashBased(t *testing.T) { testSideLogRebirth(t, trie.HashScheme) }
func TestSideLogRebirthPathBased(t *testing.T) { testSideLogRebirth(t, trie.PathScheme) }

func testSideLogRebirth(t *testing.T, scheme string) {
	var (
		key1, _       = crypto.HexToECDSA("b71c71a67e1177ad4e901695e1b4b9ee17ae16c6668d313eac2f96dbcda3f291")
		addr1         = crypto.PubkeyToAddress(key1.PublicKey)
		gspec         = &Genesis{Config: params.TestChainConfig, Alloc: GenesisAlloc{addr1: {Balance: big.NewInt(10000000000000000)}}}
		signer        = types.LatestSigner(gspec.Config)
		blockchain, _ = NewBlockChain(rawdb.NewMemoryDatabase(), DefaultCacheConfigWithScheme(scheme), gspec, nil, ethash.NewFaker(), vm.Config{}, nil, nil)
	)
	defer blockchain.Stop()

	newLogCh := make(chan []*types.Log, 10)
	rmLogsCh := make(chan RemovedLogsEvent, 10)
	blockchain.SubscribeLogsEvent(newLogCh)
	blockchain.SubscribeRemovedLogsEvent(rmLogsCh)

	_, chain, _ := GenerateChainWithGenesis(gspec, ethash.NewFaker(), 2, func(i int, gen *BlockGen) {
		if i == 1 {
			gen.OffsetTime(-9) // higher block difficulty
		}
	})
	if _, err := blockchain.InsertChain(chain); err != nil {
		t.Fatalf("failed to insert forked chain: %v", err)
	}
	checkLogEvents(t, newLogCh, rmLogsCh, 0, 0)

	// Generate side chain with lower difficulty
	genDb, sideChain, _ := GenerateChainWithGenesis(gspec, ethash.NewFaker(), 2, func(i int, gen *BlockGen) {
		if i == 1 {
			tx, err := types.SignTx(types.NewContractCreation(gen.TxNonce(addr1), new(big.Int), 1000000, gen.header.BaseFee, logCode), signer, key1)
			if err != nil {
				t.Fatalf("failed to create tx: %v", err)
			}
			gen.AddTx(tx)
		}
	})
	if _, err := blockchain.InsertChain(sideChain); err != nil {
		t.Fatalf("failed to insert forked chain: %v", err)
	}
	checkLogEvents(t, newLogCh, rmLogsCh, 0, 0)

	// Generate a new block based on side chain.
	newBlocks, _ := GenerateChain(gspec.Config, sideChain[len(sideChain)-1], ethash.NewFaker(), genDb, 1, func(i int, gen *BlockGen) {})
	if _, err := blockchain.InsertChain(newBlocks); err != nil {
		t.Fatalf("failed to insert forked chain: %v", err)
	}
	checkLogEvents(t, newLogCh, rmLogsCh, 1, 0)
}

func checkLogEvents(t *testing.T, logsCh <-chan []*types.Log, rmLogsCh <-chan RemovedLogsEvent, wantNew, wantRemoved int) {
	t.Helper()
	var (
		countNew int
		countRm  int
		prev     int
	)
	// Drain events.
	for len(logsCh) > 0 {
		x := <-logsCh
		countNew += len(x)
		for _, log := range x {
			// We expect added logs to be in ascending order: 0:0, 0:1, 1:0 ...
			have := 100*int(log.BlockNumber) + int(log.TxIndex)
			if have < prev {
				t.Fatalf("Expected new logs to arrive in ascending order (%d < %d)", have, prev)
			}
			prev = have
		}
	}
	prev = 0
	for len(rmLogsCh) > 0 {
		x := <-rmLogsCh
		countRm += len(x.Logs)
		for _, log := range x.Logs {
			// We expect removed logs to be in ascending order: 0:0, 0:1, 1:0 ...
			have := 100*int(log.BlockNumber) + int(log.TxIndex)
			if have < prev {
				t.Fatalf("Expected removed logs to arrive in ascending order (%d < %d)", have, prev)
			}
			prev = have
		}
	}

	if countNew != wantNew {
		t.Fatalf("wrong number of log events: got %d, want %d", countNew, wantNew)
	}
	if countRm != wantRemoved {
		t.Fatalf("wrong number of removed log events: got %d, want %d", countRm, wantRemoved)
	}
}

func TestReorgSideEventHashBased(t *testing.T) { testReorgSideEvent(t, trie.HashScheme) }
func TestReorgSideEventPathBased(t *testing.T) { testReorgSideEvent(t, trie.PathScheme) }

func testReorgSideEvent(t *testing.T, scheme string) {
	var (
		key1, _ = crypto.HexToECDSA("b71c71a67e1177ad4e901695e1b4b9ee17ae16c6668d313eac2f96dbcda3f291")
		addr1   = crypto.PubkeyToAddress(key1.PublicKey)
		gspec   = &Genesis{
			Config: params.TestChainConfig,
			Alloc:  GenesisAlloc{addr1: {Balance: big.NewInt(10000000000000000)}},
		}
		signer = types.LatestSigner(gspec.Config)
	)
	blockchain, _ := NewBlockChain(rawdb.NewMemoryDatabase(), DefaultCacheConfigWithScheme(scheme), gspec, nil, ethash.NewFaker(), vm.Config{}, nil, nil)
	defer blockchain.Stop()

	_, chain, _ := GenerateChainWithGenesis(gspec, ethash.NewFaker(), 3, func(i int, gen *BlockGen) {})
	if _, err := blockchain.InsertChain(chain); err != nil {
		t.Fatalf("failed to insert chain: %v", err)
	}

	_, replacementBlocks, _ := GenerateChainWithGenesis(gspec, ethash.NewFaker(), 4, func(i int, gen *BlockGen) {
		tx, err := types.SignTx(types.NewContractCreation(gen.TxNonce(addr1), new(big.Int), 1000000, gen.header.BaseFee, nil), signer, key1)
		if i == 2 {
			gen.OffsetTime(-9)
		}
		if err != nil {
			t.Fatalf("failed to create tx: %v", err)
		}
		gen.AddTx(tx)
	})
	chainSideCh := make(chan ChainSideEvent, 64)
	blockchain.SubscribeChainSideEvent(chainSideCh)
	if _, err := blockchain.InsertChain(replacementBlocks); err != nil {
		t.Fatalf("failed to insert chain: %v", err)
	}

	// first two block of the secondary chain are for a brief moment considered
	// side chains because up to that point the first one is considered the
	// heavier chain.
	expectedSideHashes := map[common.Hash]bool{
		replacementBlocks[0].Hash(): true,
		replacementBlocks[1].Hash(): true,
		chain[0].Hash():             true,
		chain[1].Hash():             true,
		chain[2].Hash():             true,
	}

	i := 0

	const timeoutDura = 10 * time.Second
	timeout := time.NewTimer(timeoutDura)
done:
	for {
		select {
		case ev := <-chainSideCh:
			block := ev.Block
			if _, ok := expectedSideHashes[block.Hash()]; !ok {
				t.Errorf("%d: didn't expect %x to be in side chain", i, block.Hash())
			}
			i++

			if i == len(expectedSideHashes) {
				timeout.Stop()

				break done
			}
			timeout.Reset(timeoutDura)

		case <-timeout.C:
			t.Fatal("Timeout. Possibly not all blocks were triggered for sideevent")
		}
	}

	// make sure no more events are fired
	select {
	case e := <-chainSideCh:
		t.Errorf("unexpected event fired: %v", e)
	case <-time.After(250 * time.Millisecond):
	}
}

// Tests if the canonical block can be fetched from the database during chain insertion.
func TestCanonicalBlockRetrievalHashBased(t *testing.T) {
	testCanonicalBlockRetrieval(t, trie.HashScheme)
}
func TestCanonicalBlockRetrievalPathBased(t *testing.T) {
	testCanonicalBlockRetrieval(t, trie.PathScheme)
}

func testCanonicalBlockRetrieval(t *testing.T, scheme string) {
	_, gspec, blockchain, err := newCanonical(ethash.NewFaker(), 0, true, scheme)
	if err != nil {
		t.Fatalf("failed to create pristine chain: %v", err)
	}
	defer blockchain.Stop()

	_, chain, _ := GenerateChainWithGenesis(gspec, ethash.NewFaker(), 10, func(i int, gen *BlockGen) {})

	var pend sync.WaitGroup
	pend.Add(len(chain))

	for i := range chain {
		go func(block *types.Block) {
			defer pend.Done()

			// try to retrieve a block by its canonical hash and see if the block data can be retrieved.
			for {
				ch := rawdb.ReadCanonicalHash(blockchain.db, block.NumberU64())
				if ch == (common.Hash{}) {
					continue // busy wait for canonical hash to be written
				}
				if ch != block.Hash() {
					t.Errorf("unknown canonical hash, want %s, got %s", block.Hash().Hex(), ch.Hex())
					return
				}
				fb := rawdb.ReadBlock(blockchain.db, ch, block.NumberU64())
				if fb == nil {
					t.Errorf("unable to retrieve block %d for canonical hash: %s", block.NumberU64(), ch.Hex())
					return
				}
				if fb.Hash() != block.Hash() {
					t.Errorf("invalid block hash for block %d, want %s, got %s", block.NumberU64(), block.Hash().Hex(), fb.Hash().Hex())
					return
				}
				return
			}
		}(chain[i])

		if _, err := blockchain.InsertChain(types.Blocks{chain[i]}); err != nil {
			t.Fatalf("failed to insert block %d: %v", i, err)
		}
	}
	pend.Wait()
}
func TestEIP155TransitionHashBased(t *testing.T) { testEIP155Transition(t, trie.HashScheme) }
func TestEIP155TransitionPathBased(t *testing.T) { testEIP155Transition(t, trie.PathScheme) }

func testEIP155Transition(t *testing.T, scheme string) {
	// Configure and generate a sample block chain
	var (
		key, _     = crypto.HexToECDSA("b71c71a67e1177ad4e901695e1b4b9ee17ae16c6668d313eac2f96dbcda3f291")
		address    = crypto.PubkeyToAddress(key.PublicKey)
		funds      = big.NewInt(1000000000)
		deleteAddr = common.Address{1}
		gspec      = &Genesis{
			Config: &params.ChainConfig{
				ChainID:        big.NewInt(1),
				EIP150Block:    big.NewInt(0),
				EIP155Block:    big.NewInt(2),
				HomesteadBlock: new(big.Int),
			},
			Alloc: GenesisAlloc{address: {Balance: funds}, deleteAddr: {Balance: new(big.Int)}},
		}
	)
	genDb, blocks, _ := GenerateChainWithGenesis(gspec, ethash.NewFaker(), 4, func(i int, block *BlockGen) {
		var (
			tx      *types.Transaction
			err     error
			basicTx = func(signer types.Signer) (*types.Transaction, error) {
				return types.SignTx(types.NewTransaction(block.TxNonce(address), common.Address{}, new(big.Int), 21000, new(big.Int), nil), signer, key)
			}
		)
		switch i {
		case 0:
			tx, err = basicTx(types.HomesteadSigner{})
			if err != nil {
				t.Fatal(err)
			}
			block.AddTx(tx)
		case 2:
			tx, err = basicTx(types.HomesteadSigner{})
			if err != nil {
				t.Fatal(err)
			}
			block.AddTx(tx)

			tx, err = basicTx(types.LatestSigner(gspec.Config))
			if err != nil {
				t.Fatal(err)
			}
			block.AddTx(tx)
		case 3:
			tx, err = basicTx(types.HomesteadSigner{})
			if err != nil {
				t.Fatal(err)
			}
			block.AddTx(tx)

			tx, err = basicTx(types.LatestSigner(gspec.Config))
			if err != nil {
				t.Fatal(err)
			}
			block.AddTx(tx)
		}
	})

	blockchain, _ := NewBlockChain(rawdb.NewMemoryDatabase(), DefaultCacheConfigWithScheme(scheme), gspec, nil, ethash.NewFaker(), vm.Config{}, nil, nil)
	defer blockchain.Stop()

	if _, err := blockchain.InsertChain(blocks); err != nil {
		t.Fatal(err)
	}
	block := blockchain.GetBlockByNumber(1)
	if block.Transactions()[0].Protected() {
		t.Error("Expected block[0].txs[0] to not be replay protected")
	}

	block = blockchain.GetBlockByNumber(3)
	if block.Transactions()[0].Protected() {
		t.Error("Expected block[3].txs[0] to not be replay protected")
	}
	if !block.Transactions()[1].Protected() {
		t.Error("Expected block[3].txs[1] to be replay protected")
	}
	if _, err := blockchain.InsertChain(blocks[4:]); err != nil {
		t.Fatal(err)
	}

	// generate an invalid chain id transaction
	config := &params.ChainConfig{
		ChainID:        big.NewInt(2),
		EIP150Block:    big.NewInt(0),
		EIP155Block:    big.NewInt(2),
		HomesteadBlock: new(big.Int),
	}
	blocks, _ = GenerateChain(config, blocks[len(blocks)-1], ethash.NewFaker(), genDb, 4, func(i int, block *BlockGen) {
		var (
			tx      *types.Transaction
			err     error
			basicTx = func(signer types.Signer) (*types.Transaction, error) {
				return types.SignTx(types.NewTransaction(block.TxNonce(address), common.Address{}, new(big.Int), 21000, new(big.Int), nil), signer, key)
			}
		)
		if i == 0 {
			tx, err = basicTx(types.LatestSigner(config))
			if err != nil {
				t.Fatal(err)
			}
			block.AddTx(tx)
		}
	})
	_, err := blockchain.InsertChain(blocks)
	if have, want := err, types.ErrInvalidChainId; !errors.Is(have, want) {
		t.Errorf("have %v, want %v", have, want)
	}
}
func TestEIP161AccountRemovalHashBased(t *testing.T) { testEIP161AccountRemoval(t, trie.HashScheme) }
func TestEIP161AccountRemovalPathBased(t *testing.T) { testEIP161AccountRemoval(t, trie.PathScheme) }

func testEIP161AccountRemoval(t *testing.T, scheme string) {
	// Configure and generate a sample block chain
	var (
		key, _  = crypto.HexToECDSA("b71c71a67e1177ad4e901695e1b4b9ee17ae16c6668d313eac2f96dbcda3f291")
		address = crypto.PubkeyToAddress(key.PublicKey)
		funds   = big.NewInt(1000000000)
		theAddr = common.Address{1}
		gspec   = &Genesis{
			Config: &params.ChainConfig{
				ChainID:        big.NewInt(1),
				HomesteadBlock: new(big.Int),
				EIP155Block:    new(big.Int),
				EIP150Block:    new(big.Int),
				EIP158Block:    big.NewInt(2),
			},
			Alloc: GenesisAlloc{address: {Balance: funds}},
		}
	)
	_, blocks, _ := GenerateChainWithGenesis(gspec, ethash.NewFaker(), 3, func(i int, block *BlockGen) {
		var (
			tx     *types.Transaction
			err    error
			signer = types.LatestSigner(gspec.Config)
		)
		switch i {
		case 0:
			tx, err = types.SignTx(types.NewTransaction(block.TxNonce(address), theAddr, new(big.Int), 21000, new(big.Int), nil), signer, key)
		case 1:
			tx, err = types.SignTx(types.NewTransaction(block.TxNonce(address), theAddr, new(big.Int), 21000, new(big.Int), nil), signer, key)
		case 2:
			tx, err = types.SignTx(types.NewTransaction(block.TxNonce(address), theAddr, new(big.Int), 21000, new(big.Int), nil), signer, key)
		}
		if err != nil {
			t.Fatal(err)
		}
		block.AddTx(tx)
	})
	// account must exist pre eip 161
	blockchain, _ := NewBlockChain(rawdb.NewMemoryDatabase(), DefaultCacheConfigWithScheme(scheme), gspec, nil, ethash.NewFaker(), vm.Config{}, nil, nil)
	defer blockchain.Stop()

	if _, err := blockchain.InsertChain(types.Blocks{blocks[0]}); err != nil {
		t.Fatal(err)
	}
	if st, _ := blockchain.State(); !st.Exist(theAddr) {
		t.Error("expected account to exist")
	}

	// account needs to be deleted post eip 161
	if _, err := blockchain.InsertChain(types.Blocks{blocks[1]}); err != nil {
		t.Fatal(err)
	}
	if st, _ := blockchain.State(); st.Exist(theAddr) {
		t.Error("account should not exist")
	}

	// account mustn't be created post eip 161
	if _, err := blockchain.InsertChain(types.Blocks{blocks[2]}); err != nil {
		t.Fatal(err)
	}
	if st, _ := blockchain.State(); st.Exist(theAddr) {
		t.Error("account should not exist")
	}
}

// This is a regression test (i.e. as weird as it is, don't delete it ever), which
// tests that under weird reorg conditions the blockchain and its internal header-
// chain return the same latest block/header.
//
// https://github.com/ethereum/go-ethereum/pull/15941
func TestBlockchainHeaderchainReorgConsistencyHashBased(t *testing.T) {
	testBlockchainHeaderchainReorgConsistency(t, trie.HashScheme)
}
func TestBlockchainHeaderchainReorgConsistencyPathBased(t *testing.T) {
	testBlockchainHeaderchainReorgConsistency(t, trie.PathScheme)
}

func testBlockchainHeaderchainReorgConsistency(t *testing.T, scheme string) {
	// Generate a canonical chain to act as the main dataset
	engine := ethash.NewFaker()
	genesis := &Genesis{
		Config:  params.TestChainConfig,
		BaseFee: big.NewInt(params.InitialBaseFee),
	}
	genDb, blocks, _ := GenerateChainWithGenesis(genesis, engine, 64, func(i int, b *BlockGen) { b.SetCoinbase(common.Address{1}) })

	// Generate a bunch of fork blocks, each side forking from the canonical chain
	forks := make([]*types.Block, len(blocks))
	for i := 0; i < len(forks); i++ {
		parent := genesis.ToBlock()
		if i > 0 {
			parent = blocks[i-1]
		}
		fork, _ := GenerateChain(genesis.Config, parent, engine, genDb, 1, func(i int, b *BlockGen) { b.SetCoinbase(common.Address{2}) })
		forks[i] = fork[0]
	}
	// Import the canonical and fork chain side by side, verifying the current block
	// and current header consistency
	chain, err := NewBlockChain(rawdb.NewMemoryDatabase(), DefaultCacheConfigWithScheme(scheme), genesis, nil, engine, vm.Config{}, nil, nil)
	if err != nil {
		t.Fatalf("failed to create tester chain: %v", err)
	}
	defer chain.Stop()

	for i := 0; i < len(blocks); i++ {
		if _, err := chain.InsertChain(blocks[i : i+1]); err != nil {
			t.Fatalf("block %d: failed to insert into chain: %v", i, err)
		}
		if chain.CurrentBlock().Hash() != chain.CurrentHeader().Hash() {
			t.Errorf("block %d: current block/header mismatch: block #%d [%x..], header #%d [%x..]", i, chain.CurrentBlock().Number(), chain.CurrentBlock().Hash().Bytes()[:4], chain.CurrentHeader().Number, chain.CurrentHeader().Hash().Bytes()[:4])
		}
		if _, err := chain.InsertChain(forks[i : i+1]); err != nil {
			t.Fatalf(" fork %d: failed to insert into chain: %v", i, err)
		}
		if chain.CurrentBlock().Hash() != chain.CurrentHeader().Hash() {
			t.Errorf(" fork %d: current block/header mismatch: block #%d [%x..], header #%d [%x..]", i, chain.CurrentBlock().Number(), chain.CurrentBlock().Hash().Bytes()[:4], chain.CurrentHeader().Number, chain.CurrentHeader().Hash().Bytes()[:4])
		}
	}
}

// Tests that importing small side forks doesn't leave junk in the trie database
// cache (which would eventually cause memory issues).
func TestTrieForkGC(t *testing.T) {
	// Generate a canonical chain to act as the main dataset
	engine := ethash.NewFaker()
	genesis := &Genesis{
		Config:  params.TestChainConfig,
		BaseFee: big.NewInt(params.InitialBaseFee),
	}
	genDb, blocks, _ := GenerateChainWithGenesis(genesis, engine, 2*TriesInMemory, func(i int, b *BlockGen) { b.SetCoinbase(common.Address{1}) })

	// Generate a bunch of fork blocks, each side forking from the canonical chain
	forks := make([]*types.Block, len(blocks))
	for i := 0; i < len(forks); i++ {
		parent := genesis.ToBlock()
		if i > 0 {
			parent = blocks[i-1]
		}
		fork, _ := GenerateChain(genesis.Config, parent, engine, genDb, 1, func(i int, b *BlockGen) { b.SetCoinbase(common.Address{2}) })
		forks[i] = fork[0]
	}
	// Import the canonical and fork chain side by side, forcing the trie cache to cache both
	chain, err := NewBlockChain(rawdb.NewMemoryDatabase(), nil, genesis, nil, engine, vm.Config{}, nil, nil)
	if err != nil {
		t.Fatalf("failed to create tester chain: %v", err)
	}
	defer chain.Stop()

	for i := 0; i < len(blocks); i++ {
		if _, err := chain.InsertChain(blocks[i : i+1]); err != nil {
			t.Fatalf("block %d: failed to insert into chain: %v", i, err)
		}
		if _, err := chain.InsertChain(forks[i : i+1]); err != nil {
			t.Fatalf("fork %d: failed to insert into chain: %v", i, err)
		}
	}
	// Dereference all the recent tries and ensure no past trie is left in
	for i := 0; i < TriesInMemory; i++ {
		chain.TrieDB().Dereference(blocks[len(blocks)-1-i].Root())
		chain.TrieDB().Dereference(forks[len(blocks)-1-i].Root())
	}
	if nodes, _ := chain.TrieDB().Size(); nodes > 0 {
		t.Fatalf("stale tries still alive after garbase collection")
	}
}

// Tests that doing large reorgs works even if the state associated with the
// forking point is not available any more.
func TestLargeReorgTrieGCHashBased(t *testing.T) { testLargeReorgTrieGC(t, trie.HashScheme) }
func TestLargeReorgTrieGCPathBased(t *testing.T) { testLargeReorgTrieGC(t, trie.PathScheme) }

func testLargeReorgTrieGC(t *testing.T, scheme string) {
	// Generate the original common chain segment and the two competing forks
	engine := ethash.NewFaker()
	genesis := &Genesis{
		Config:  params.TestChainConfig,
		BaseFee: big.NewInt(params.InitialBaseFee),
	}
	genDb, shared, _ := GenerateChainWithGenesis(genesis, engine, 64, func(i int, b *BlockGen) { b.SetCoinbase(common.Address{1}) })
	original, _ := GenerateChain(genesis.Config, shared[len(shared)-1], engine, genDb, 2*TriesInMemory, func(i int, b *BlockGen) { b.SetCoinbase(common.Address{2}) })
	competitor, _ := GenerateChain(genesis.Config, shared[len(shared)-1], engine, genDb, 2*TriesInMemory+1, func(i int, b *BlockGen) { b.SetCoinbase(common.Address{3}) })

	// Import the shared chain and the original canonical one
	db, _ := rawdb.NewDatabaseWithFreezer(rawdb.NewMemoryDatabase(), t.TempDir(), "", false)
	chain, err := NewBlockChain(db, DefaultCacheConfigWithScheme(scheme), genesis, nil, engine, vm.Config{}, nil, nil)
	if err != nil {
		t.Fatalf("failed to create tester chain: %v", err)
	}
	defer chain.Stop()

	if _, err := chain.InsertChain(shared); err != nil {
		t.Fatalf("failed to insert shared chain: %v", err)
	}
	if _, err := chain.InsertChain(original); err != nil {
		t.Fatalf("failed to insert original chain: %v", err)
	}
	// Ensure that the state associated with the forking point is pruned away
	if chain.HasState(shared[len(shared)-1].Root()) {
		t.Fatalf("common-but-old ancestor still cache")
	}
	// Import the competitor chain without exceeding the canonical's TD and ensure
	// we have not processed any of the blocks (protection against malicious blocks)
	if _, err := chain.InsertChain(competitor[:len(competitor)-2]); err != nil {
		t.Fatalf("failed to insert competitor chain: %v", err)
	}
	for i, block := range competitor[:len(competitor)-2] {
		if chain.HasState(block.Root()) {
			t.Fatalf("competitor %d: low TD chain became processed", i)
		}
	}
	// Import the head of the competitor chain, triggering the reorg and ensure we
	// successfully reprocess all the stashed away blocks.
	if _, err := chain.InsertChain(competitor[len(competitor)-2:]); err != nil {
		t.Fatalf("failed to finalize competitor chain: %v", err)
	}
	// In path-based trie database implementation, it will keep 128 diff + 1 disk
	// layers, totally 129 latest states available. In hash-based it's 128.
	states := TriesInMemory
	if scheme == trie.PathScheme {
		states = states + 1
	}
	for i, block := range competitor[:len(competitor)-states] {
		if chain.HasState(block.Root()) {
			t.Fatalf("competitor %d: unexpected competing chain state", i)
		}
	}
	for i, block := range competitor[len(competitor)-states:] {
		if !chain.HasState(block.Root()) {
			t.Fatalf("competitor %d: competing chain state missing", i)
		}
	}
}

func TestBlockchainRecoveryHashBased(t *testing.T) { testBlockchainRecovery(t, trie.HashScheme) }
func TestBlockchainRecoveryPathBased(t *testing.T) { testBlockchainRecovery(t, trie.PathScheme) }

func testBlockchainRecovery(t *testing.T, scheme string) {
	// Configure and generate a sample block chain
	var (
		key, _  = crypto.HexToECDSA("b71c71a67e1177ad4e901695e1b4b9ee17ae16c6668d313eac2f96dbcda3f291")
		address = crypto.PubkeyToAddress(key.PublicKey)
		funds   = big.NewInt(1000000000)
		gspec   = &Genesis{Config: params.TestChainConfig, Alloc: GenesisAlloc{address: {Balance: funds}}}
	)
	height := uint64(1024)
	_, blocks, receipts := GenerateChainWithGenesis(gspec, ethash.NewFaker(), int(height), nil)

	// Import the chain as a ancient-first node and ensure all pointers are updated
	ancientDb, err := rawdb.NewDatabaseWithFreezer(rawdb.NewMemoryDatabase(), t.TempDir(), "", false)
	if err != nil {
		t.Fatalf("failed to create temp freezer db: %v", err)
	}
	defer ancientDb.Close()
	ancient, _ := NewBlockChain(ancientDb, DefaultCacheConfigWithScheme(scheme), gspec, nil, ethash.NewFaker(), vm.Config{}, nil, nil)

	headers := make([]*types.Header, len(blocks))
	for i, block := range blocks {
		headers[i] = block.Header()
	}
	if n, err := ancient.InsertHeaderChain(headers, 1); err != nil {
		t.Fatalf("failed to insert header %d: %v", n, err)
	}
	if n, err := ancient.InsertReceiptChain(blocks, receipts, uint64(3*len(blocks)/4)); err != nil {
		t.Fatalf("failed to insert receipt %d: %v", n, err)
	}
	rawdb.WriteLastPivotNumber(ancientDb, blocks[len(blocks)-1].NumberU64()) // Force fast sync behavior
	ancient.Stop()

	// Destroy head fast block manually
	midBlock := blocks[len(blocks)/2]
	rawdb.WriteHeadFastBlockHash(ancientDb, midBlock.Hash())

	// Reopen broken blockchain again
	ancient, _ = NewBlockChain(ancientDb, DefaultCacheConfigWithScheme(scheme), gspec, nil, ethash.NewFaker(), vm.Config{}, nil, nil)
	defer ancient.Stop()
	if num := ancient.CurrentBlock().NumberU64(); num != 0 {
		t.Errorf("head block mismatch: have #%v, want #%v", num, 0)
	}
	if num := ancient.CurrentFastBlock().NumberU64(); num != midBlock.NumberU64() {
		t.Errorf("head fast-block mismatch: have #%v, want #%v", num, midBlock.NumberU64())
	}
	if num := ancient.CurrentHeader().Number.Uint64(); num != midBlock.NumberU64() {
		t.Errorf("head header mismatch: have #%v, want #%v", num, midBlock.NumberU64())
	}
}

// This test checks that InsertReceiptChain will roll back correctly when attempting to insert a side chain.
func TestInsertReceiptChainRollbackHashBased(t *testing.T) {
	testInsertReceiptChainRollback(t, trie.HashScheme)
}
func TestInsertReceiptChainRollbackPathBased(t *testing.T) {
	testInsertReceiptChainRollback(t, trie.PathScheme)
}

func testInsertReceiptChainRollback(t *testing.T, scheme string) {
	// Generate forked chain. The returned BlockChain object is used to process the side chain blocks.
	tmpChain, sideblocks, canonblocks, gspec, err := getLongAndShortChains(scheme)
	if err != nil {
		t.Fatal(err)
	}
	defer tmpChain.Stop()
	// Get the side chain receipts.
	if _, err := tmpChain.InsertChain(sideblocks); err != nil {
		t.Fatal("processing side chain failed:", err)
	}
	t.Log("sidechain head:", tmpChain.CurrentBlock().Number(), tmpChain.CurrentBlock().Hash())
	sidechainReceipts := make([]types.Receipts, len(sideblocks))
	for i, block := range sideblocks {
		sidechainReceipts[i] = tmpChain.GetReceiptsByHash(block.Hash())
	}
	// Get the canon chain receipts.
	if _, err := tmpChain.InsertChain(canonblocks); err != nil {
		t.Fatal("processing canon chain failed:", err)
	}
	t.Log("canon head:", tmpChain.CurrentBlock().Number(), tmpChain.CurrentBlock().Hash())
	canonReceipts := make([]types.Receipts, len(canonblocks))
	for i, block := range canonblocks {
		canonReceipts[i] = tmpChain.GetReceiptsByHash(block.Hash())
	}

	// Set up a BlockChain that uses the ancient store.
	ancientDb, err := rawdb.NewDatabaseWithFreezer(rawdb.NewMemoryDatabase(), t.TempDir(), "", false)
	if err != nil {
		t.Fatalf("failed to create temp freezer db: %v", err)
	}
	defer ancientDb.Close()

	ancientChain, _ := NewBlockChain(ancientDb, DefaultCacheConfigWithScheme(scheme), gspec, nil, ethash.NewFaker(), vm.Config{}, nil, nil)
	defer ancientChain.Stop()

	// Import the canonical header chain.
	canonHeaders := make([]*types.Header, len(canonblocks))
	for i, block := range canonblocks {
		canonHeaders[i] = block.Header()
	}
	if _, err = ancientChain.InsertHeaderChain(canonHeaders, 1); err != nil {
		t.Fatal("can't import canon headers:", err)
	}

	// Try to insert blocks/receipts of the side chain.
	_, err = ancientChain.InsertReceiptChain(sideblocks, sidechainReceipts, uint64(len(sideblocks)))
	if err == nil {
		t.Fatal("expected error from InsertReceiptChain.")
	}
	if ancientChain.CurrentFastBlock().NumberU64() != 0 {
		t.Fatalf("failed to rollback ancient data, want %d, have %d", 0, ancientChain.CurrentFastBlock().NumberU64())
	}
	if frozen, err := ancientChain.db.Ancients(); err != nil || frozen != 1 {
		t.Fatalf("failed to truncate ancient data, frozen index is %d", frozen)
	}

	// Insert blocks/receipts of the canonical chain.
	_, err = ancientChain.InsertReceiptChain(canonblocks, canonReceipts, uint64(len(canonblocks)))
	if err != nil {
		t.Fatalf("can't import canon chain receipts: %v", err)
	}
	if ancientChain.CurrentFastBlock().NumberU64() != canonblocks[len(canonblocks)-1].NumberU64() {
		t.Fatalf("failed to insert ancient recept chain after rollback")
	}
	if frozen, _ := ancientChain.db.Ancients(); frozen != uint64(len(canonblocks))+1 {
		t.Fatalf("wrong ancients count %d", frozen)
	}
}

// Tests that importing a very large side fork, which is larger than the canon chain,
// but where the difficulty per block is kept low: this means that it will not
// overtake the 'canon' chain until after it's passed canon by about 200 blocks.
//
// Details at:
//   - https://github.com/ethereum/go-ethereum/issues/18977
//   - https://github.com/ethereum/go-ethereum/pull/18988
func TestLowDiffLongChainHashBased(t *testing.T) { testLowDiffLongChain(t, trie.HashScheme) }
func TestLowDiffLongChainPathBased(t *testing.T) { testLowDiffLongChain(t, trie.PathScheme) }

func testLowDiffLongChain(t *testing.T, scheme string) {
	// Generate a canonical chain to act as the main dataset
	engine := ethash.NewFaker()
	genesis := &Genesis{
		Config:  params.TestChainConfig,
		BaseFee: big.NewInt(params.InitialBaseFee),
	}
	// We must use a pretty long chain to ensure that the fork doesn't overtake us
	// until after at least 128 blocks post tip
	genDb, blocks, _ := GenerateChainWithGenesis(genesis, engine, 6*TriesInMemory, func(i int, b *BlockGen) {
		b.SetCoinbase(common.Address{1})
		b.OffsetTime(-9)
	})

	// Import the canonical chain
	diskdb, _ := rawdb.NewDatabaseWithFreezer(rawdb.NewMemoryDatabase(), t.TempDir(), "", false)
	chain, err := NewBlockChain(diskdb, DefaultCacheConfigWithScheme(scheme), genesis, nil, engine, vm.Config{}, nil, nil)
	if err != nil {
		t.Fatalf("failed to create tester chain: %v", err)
	}
	defer chain.stopWithoutSaving()

	if n, err := chain.InsertChain(blocks); err != nil {
		t.Fatalf("block %d: failed to insert into chain: %v", n, err)
	}
	// Generate fork chain, starting from an early block
	parent := blocks[10]
	fork, _ := GenerateChain(genesis.Config, parent, engine, genDb, 8*TriesInMemory, func(i int, b *BlockGen) {
		b.SetCoinbase(common.Address{2})
	})

	// And now import the fork
	if i, err := chain.InsertChain(fork); err != nil {
		t.Fatalf("block %d: failed to insert into chain: %v", i, err)
	}
	head := chain.CurrentBlock()
	if got := fork[len(fork)-1].Hash(); got != head.Hash() {
		t.Fatalf("head wrong, expected %x got %x", head.Hash(), got)
	}
	// Sanity check that all the canonical numbers are present
	header := chain.CurrentHeader()
	for number := head.NumberU64(); number > 0; number-- {
		if hash := chain.GetHeaderByNumber(number).Hash(); hash != header.Hash() {
			t.Fatalf("header %d: canonical hash mismatch: have %x, want %x", number, hash, header.Hash())
		}
		header = chain.GetHeader(header.ParentHash, number-1)
	}
}

// Tests that importing a sidechain (S), where
// - S is sidechain, containing blocks [Sn...Sm]
// - C is canon chain, containing blocks [G..Cn..Cm]
// - A common ancestor is placed at prune-point + blocksBetweenCommonAncestorAndPruneblock
// - The sidechain S is prepended with numCanonBlocksInSidechain blocks from the canon chain
//
// The mergePoint can be these values:
// -1: the transition won't happen
// 0:  the transition happens since genesis
// 1:  the transition happens after some chain segments
func testSideImport(t *testing.T, numCanonBlocksInSidechain, blocksBetweenCommonAncestorAndPruneblock int, mergePoint int) {
	// Generate a canonical chain to act as the main dataset
	chainConfig := *params.TestChainConfig
	var (
		merger = consensus.NewMerger(rawdb.NewMemoryDatabase())
		engine = beacon.New(ethash.NewFaker())
		key, _ = crypto.HexToECDSA("b71c71a67e1177ad4e901695e1b4b9ee17ae16c6668d313eac2f96dbcda3f291")
		addr   = crypto.PubkeyToAddress(key.PublicKey)
		nonce  = uint64(0)

		gspec = &Genesis{
			Config:  &chainConfig,
			Alloc:   GenesisAlloc{addr: {Balance: big.NewInt(math.MaxInt64)}},
			BaseFee: big.NewInt(params.InitialBaseFee),
		}
		signer = types.LatestSigner(gspec.Config)
	)
	// Generate and import the canonical chain
	chain, err := NewBlockChain(rawdb.NewMemoryDatabase(), nil, gspec, nil, engine, vm.Config{}, nil, nil)
	if err != nil {
		t.Fatalf("failed to create tester chain: %v", err)
	}
	defer chain.Stop()

	// Activate the transition since genesis if required
	if mergePoint == 0 {
		merger.ReachTTD()
		merger.FinalizePoS()

		// Set the terminal total difficulty in the config
		gspec.Config.TerminalTotalDifficulty = big.NewInt(0)
	}
	genDb, blocks, _ := GenerateChainWithGenesis(gspec, engine, 2*TriesInMemory, func(i int, gen *BlockGen) {
		tx, err := types.SignTx(types.NewTransaction(nonce, common.HexToAddress("deadbeef"), big.NewInt(100), 21000, big.NewInt(int64(i+1)*params.GWei), nil), signer, key)
		if err != nil {
			t.Fatalf("failed to create tx: %v", err)
		}
		gen.AddTx(tx)
		nonce++
	})
	if n, err := chain.InsertChain(blocks); err != nil {
		t.Fatalf("block %d: failed to insert into chain: %v", n, err)
	}

	lastPrunedIndex := len(blocks) - TriesInMemory - 1
	lastPrunedBlock := blocks[lastPrunedIndex]
	firstNonPrunedBlock := blocks[len(blocks)-TriesInMemory]

	// Verify pruning of lastPrunedBlock
	if chain.HasBlockAndState(lastPrunedBlock.Hash(), lastPrunedBlock.NumberU64()) {
		t.Errorf("Block %d not pruned", lastPrunedBlock.NumberU64())
	}
	// Verify firstNonPrunedBlock is not pruned
	if !chain.HasBlockAndState(firstNonPrunedBlock.Hash(), firstNonPrunedBlock.NumberU64()) {
		t.Errorf("Block %d pruned", firstNonPrunedBlock.NumberU64())
	}

	// Activate the transition in the middle of the chain
	if mergePoint == 1 {
		merger.ReachTTD()
		merger.FinalizePoS()
		// Set the terminal total difficulty in the config
		gspec.Config.TerminalTotalDifficulty = big.NewInt(int64(len(blocks)))
	}

	// Generate the sidechain
	// First block should be a known block, block after should be a pruned block. So
	// canon(pruned), side, side...

	// Generate fork chain, make it longer than canon
	parentIndex := lastPrunedIndex + blocksBetweenCommonAncestorAndPruneblock
	parent := blocks[parentIndex]
	fork, _ := GenerateChain(gspec.Config, parent, engine, genDb, 2*TriesInMemory, func(i int, b *BlockGen) {
		b.SetCoinbase(common.Address{2})
	})
	// Prepend the parent(s)
	var sidechain []*types.Block
	for i := numCanonBlocksInSidechain; i > 0; i-- {
		sidechain = append(sidechain, blocks[parentIndex+1-i])
	}
	sidechain = append(sidechain, fork...)
	n, err := chain.InsertChain(sidechain)
	if err != nil {
		t.Errorf("Got error, %v number %d - %d", err, sidechain[n].NumberU64(), n)
	}
	head := chain.CurrentBlock()
	if got := fork[len(fork)-1].Hash(); got != head.Hash() {
		t.Fatalf("head wrong, expected %x got %x", head.Hash(), got)
	}
}

// Tests that importing a sidechain (S), where
//   - S is sidechain, containing blocks [Sn...Sm]
//   - C is canon chain, containing blocks [G..Cn..Cm]
//   - The common ancestor Cc is pruned
//   - The first block in S: Sn, is == Cn
//
// That is: the sidechain for import contains some blocks already present in canon chain.
// So the blocks are:
//
//	[ Cn, Cn+1, Cc, Sn+3 ... Sm]
//	^    ^    ^  pruned
func TestPrunedImportSide(t *testing.T) {
	//glogger := log.NewGlogHandler(log.StreamHandler(os.Stdout, log.TerminalFormat(false)))
	//glogger.Verbosity(3)
	//log.Root().SetHandler(log.Handler(glogger))
	testSideImport(t, 3, 3, -1)
	testSideImport(t, 3, -3, -1)
	testSideImport(t, 10, 0, -1)
	testSideImport(t, 1, 10, -1)
	testSideImport(t, 1, -10, -1)
}

func TestPrunedImportSideWithMerging(t *testing.T) {
	//glogger := log.NewGlogHandler(log.StreamHandler(os.Stdout, log.TerminalFormat(false)))
	//glogger.Verbosity(3)
	//log.Root().SetHandler(log.Handler(glogger))
	testSideImport(t, 3, 3, 0)
	testSideImport(t, 3, -3, 0)
	testSideImport(t, 10, 0, 0)
	testSideImport(t, 1, 10, 0)
	testSideImport(t, 1, -10, 0)

	testSideImport(t, 3, 3, 1)
	testSideImport(t, 3, -3, 1)
	testSideImport(t, 10, 0, 1)
	testSideImport(t, 1, 10, 1)
	testSideImport(t, 1, -10, 1)
}

func TestInsertKnownHeadersHashBased(t *testing.T) {
	testInsertKnownChainData(t, "headers", trie.HashScheme)
}
func TestInsertKnownReceiptChainHashBased(t *testing.T) {
	testInsertKnownChainData(t, "receipts", trie.HashScheme)
}
func TestInsertKnownBlocksHashBased(t *testing.T) {
	testInsertKnownChainData(t, "blocks", trie.HashScheme)
}
func TestInsertKnownHeadersPathBased(t *testing.T) {
	testInsertKnownChainData(t, "headers", trie.PathScheme)
}
func TestInsertKnownReceiptChainPathBased(t *testing.T) {
	testInsertKnownChainData(t, "receipts", trie.PathScheme)
}
func TestInsertKnownBlocksPathBased(t *testing.T) {
	testInsertKnownChainData(t, "blocks", trie.PathScheme)
}

func testInsertKnownChainData(t *testing.T, typ string, scheme string) {
	engine := ethash.NewFaker()
	genesis := &Genesis{
		Config:  params.TestChainConfig,
		BaseFee: big.NewInt(params.InitialBaseFee),
	}
	genDb, blocks, receipts := GenerateChainWithGenesis(genesis, engine, 32, func(i int, b *BlockGen) { b.SetCoinbase(common.Address{1}) })

	// A longer chain but total difficulty is lower.
	blocks2, receipts2 := GenerateChain(genesis.Config, blocks[len(blocks)-1], engine, genDb, 65, func(i int, b *BlockGen) { b.SetCoinbase(common.Address{1}) })

	// A shorter chain but total difficulty is higher.
	blocks3, receipts3 := GenerateChain(genesis.Config, blocks[len(blocks)-1], engine, genDb, 64, func(i int, b *BlockGen) {
		b.SetCoinbase(common.Address{1})
		b.OffsetTime(-9) // A higher difficulty
	})
	// Import the shared chain and the original canonical one
	chaindb, err := rawdb.NewDatabaseWithFreezer(rawdb.NewMemoryDatabase(), t.TempDir(), "", false)
	if err != nil {
		t.Fatalf("failed to create temp freezer db: %v", err)
	}
	defer chaindb.Close()

	chain, err := NewBlockChain(chaindb, DefaultCacheConfigWithScheme(scheme), genesis, nil, engine, vm.Config{}, nil, nil)
	if err != nil {
		t.Fatalf("failed to create tester chain: %v", err)
	}
	defer chain.Stop()

	var (
		inserter func(blocks []*types.Block, receipts []types.Receipts) error
		asserter func(t *testing.T, block *types.Block)
	)
	if typ == "headers" {
		inserter = func(blocks []*types.Block, receipts []types.Receipts) error {
			headers := make([]*types.Header, 0, len(blocks))
			for _, block := range blocks {
				headers = append(headers, block.Header())
			}
			_, err := chain.InsertHeaderChain(headers, 1)
			return err
		}
		asserter = func(t *testing.T, block *types.Block) {
			if chain.CurrentHeader().Hash() != block.Hash() {
				t.Fatalf("current head header mismatch, have %v, want %v", chain.CurrentHeader().Hash().Hex(), block.Hash().Hex())
			}
		}
	} else if typ == "receipts" {
		inserter = func(blocks []*types.Block, receipts []types.Receipts) error {
			headers := make([]*types.Header, 0, len(blocks))
			for _, block := range blocks {
				headers = append(headers, block.Header())
			}
			_, err := chain.InsertHeaderChain(headers, 1)
			if err != nil {
				return err
			}
			_, err = chain.InsertReceiptChain(blocks, receipts, 0)
			return err
		}
		asserter = func(t *testing.T, block *types.Block) {
			if chain.CurrentFastBlock().Hash() != block.Hash() {
				t.Fatalf("current head fast block mismatch, have %v, want %v", chain.CurrentFastBlock().Hash().Hex(), block.Hash().Hex())
			}
		}
	} else {
		inserter = func(blocks []*types.Block, receipts []types.Receipts) error {
			_, err := chain.InsertChain(blocks)
			return err
		}
		asserter = func(t *testing.T, block *types.Block) {
			if chain.CurrentBlock().Hash() != block.Hash() {
				t.Fatalf("current head block mismatch, have %v, want %v", chain.CurrentBlock().Hash().Hex(), block.Hash().Hex())
			}
		}
	}

	if err := inserter(blocks, receipts); err != nil {
		t.Fatalf("failed to insert chain data: %v", err)
	}

	// Reimport the chain data again. All the imported
	// chain data are regarded "known" data.
	if err := inserter(blocks, receipts); err != nil {
		t.Fatalf("failed to insert chain data: %v", err)
	}
	asserter(t, blocks[len(blocks)-1])

	// Import a long canonical chain with some known data as prefix.
	rollback := blocks[len(blocks)/2].NumberU64()

	chain.SetHead(rollback - 1)
	if err := inserter(append(blocks, blocks2...), append(receipts, receipts2...)); err != nil {
		t.Fatalf("failed to insert chain data: %v", err)
	}
	asserter(t, blocks2[len(blocks2)-1])

	// Import a heavier shorter but higher total difficulty chain with some known data as prefix.
	if err := inserter(append(blocks, blocks3...), append(receipts, receipts3...)); err != nil {
		t.Fatalf("failed to insert chain data: %v", err)
	}
	asserter(t, blocks3[len(blocks3)-1])

	// Import a longer but lower total difficulty chain with some known data as prefix.
	if err := inserter(append(blocks, blocks2...), append(receipts, receipts2...)); err != nil {
		t.Fatalf("failed to insert chain data: %v", err)
	}
	// The head shouldn't change.
	asserter(t, blocks3[len(blocks3)-1])

	// Rollback the heavier chain and re-insert the longer chain again
	chain.SetHead(rollback - 1)
	if err := inserter(append(blocks, blocks2...), append(receipts, receipts2...)); err != nil {
		t.Fatalf("failed to insert chain data: %v", err)
	}
	asserter(t, blocks2[len(blocks2)-1])
}

func TestInsertKnownHeadersWithMerging(t *testing.T) {
	testInsertKnownChainDataWithMerging(t, "headers", 0)
}
func TestInsertKnownReceiptChainWithMerging(t *testing.T) {
	testInsertKnownChainDataWithMerging(t, "receipts", 0)
}
func TestInsertKnownBlocksWithMerging(t *testing.T) {
	testInsertKnownChainDataWithMerging(t, "blocks", 0)
}
func TestInsertKnownHeadersAfterMerging(t *testing.T) {
	testInsertKnownChainDataWithMerging(t, "headers", 1)
}
func TestInsertKnownReceiptChainAfterMerging(t *testing.T) {
	testInsertKnownChainDataWithMerging(t, "receipts", 1)
}
func TestInsertKnownBlocksAfterMerging(t *testing.T) {
	testInsertKnownChainDataWithMerging(t, "blocks", 1)
}

// mergeHeight can be assigned in these values:
// 0: means the merging is applied since genesis
// 1: means the merging is applied after the first segment
func testInsertKnownChainDataWithMerging(t *testing.T, typ string, mergeHeight int) {
	// Copy the TestChainConfig so we can modify it during tests
	chainConfig := *params.TestChainConfig
	var (
		genesis = &Genesis{
			BaseFee: big.NewInt(params.InitialBaseFee),
			Config:  &chainConfig,
		}
		engine = beacon.New(ethash.NewFaker())
	)
	// Apply merging since genesis
	if mergeHeight == 0 {
		genesis.Config.TerminalTotalDifficulty = big.NewInt(0)
	}
	genDb, blocks, receipts := GenerateChainWithGenesis(genesis, engine, 32, func(i int, b *BlockGen) { b.SetCoinbase(common.Address{1}) })

	// Apply merging after the first segment
	if mergeHeight == 1 {
		genesis.Config.TerminalTotalDifficulty = big.NewInt(int64(len(blocks)))
	}
	// Longer chain and shorter chain
	blocks2, receipts2 := GenerateChain(genesis.Config, blocks[len(blocks)-1], engine, genDb, 65, func(i int, b *BlockGen) { b.SetCoinbase(common.Address{1}) })
	blocks3, receipts3 := GenerateChain(genesis.Config, blocks[len(blocks)-1], engine, genDb, 64, func(i int, b *BlockGen) {
		b.SetCoinbase(common.Address{1})
		b.OffsetTime(-9) // Time shifted, difficulty shouldn't be changed
	})

	// Import the shared chain and the original canonical one
	chaindb, err := rawdb.NewDatabaseWithFreezer(rawdb.NewMemoryDatabase(), t.TempDir(), "", false)
	if err != nil {
		t.Fatalf("failed to create temp freezer db: %v", err)
	}
	defer chaindb.Close()

	chain, err := NewBlockChain(chaindb, nil, genesis, nil, engine, vm.Config{}, nil, nil)
	if err != nil {
		t.Fatalf("failed to create tester chain: %v", err)
	}
	defer chain.Stop()

	var (
		inserter func(blocks []*types.Block, receipts []types.Receipts) error
		asserter func(t *testing.T, block *types.Block)
	)
	if typ == "headers" {
		inserter = func(blocks []*types.Block, receipts []types.Receipts) error {
			headers := make([]*types.Header, 0, len(blocks))
			for _, block := range blocks {
				headers = append(headers, block.Header())
			}
			_, err := chain.InsertHeaderChain(headers, 1)
			return err
		}
		asserter = func(t *testing.T, block *types.Block) {
			if chain.CurrentHeader().Hash() != block.Hash() {
				t.Fatalf("current head header mismatch, have %v, want %v", chain.CurrentHeader().Hash().Hex(), block.Hash().Hex())
			}
		}
	} else if typ == "receipts" {
		inserter = func(blocks []*types.Block, receipts []types.Receipts) error {
			headers := make([]*types.Header, 0, len(blocks))
			for _, block := range blocks {
				headers = append(headers, block.Header())
			}
			_, err := chain.InsertHeaderChain(headers, 1)
			if err != nil {
				return err
			}
			_, err = chain.InsertReceiptChain(blocks, receipts, 0)
			return err
		}
		asserter = func(t *testing.T, block *types.Block) {
			if chain.CurrentFastBlock().Hash() != block.Hash() {
				t.Fatalf("current head fast block mismatch, have %v, want %v", chain.CurrentFastBlock().Hash().Hex(), block.Hash().Hex())
			}
		}
	} else {
		inserter = func(blocks []*types.Block, receipts []types.Receipts) error {
			_, err := chain.InsertChain(blocks)
			return err
		}
		asserter = func(t *testing.T, block *types.Block) {
			if chain.CurrentBlock().Hash() != block.Hash() {
				t.Fatalf("current head block mismatch, have %v, want %v", chain.CurrentBlock().Hash().Hex(), block.Hash().Hex())
			}
		}
	}
	if err := inserter(blocks, receipts); err != nil {
		t.Fatalf("failed to insert chain data: %v", err)
	}

	// Reimport the chain data again. All the imported
	// chain data are regarded "known" data.
	if err := inserter(blocks, receipts); err != nil {
		t.Fatalf("failed to insert chain data: %v", err)
	}
	asserter(t, blocks[len(blocks)-1])

	// Import a long canonical chain with some known data as prefix.
	rollback := blocks[len(blocks)/2].NumberU64()
	chain.SetHead(rollback - 1)
	if err := inserter(blocks, receipts); err != nil {
		t.Fatalf("failed to insert chain data: %v", err)
	}
	asserter(t, blocks[len(blocks)-1])

	// Import a longer chain with some known data as prefix.
	if err := inserter(append(blocks, blocks2...), append(receipts, receipts2...)); err != nil {
		t.Fatalf("failed to insert chain data: %v", err)
	}
	asserter(t, blocks2[len(blocks2)-1])

	// Import a shorter chain with some known data as prefix.
	// The reorg is expected since the fork choice rule is
	// already changed.
	if err := inserter(append(blocks, blocks3...), append(receipts, receipts3...)); err != nil {
		t.Fatalf("failed to insert chain data: %v", err)
	}
	// The head shouldn't change.
	asserter(t, blocks3[len(blocks3)-1])

	// Reimport the longer chain again, the reorg is still expected
	chain.SetHead(rollback - 1)
	if err := inserter(append(blocks, blocks2...), append(receipts, receipts2...)); err != nil {
		t.Fatalf("failed to insert chain data: %v", err)
	}
	asserter(t, blocks2[len(blocks2)-1])
}

// getLongAndShortChains returns two chains: A is longer, B is heavier.
func getLongAndShortChains(scheme string) (*BlockChain, []*types.Block, []*types.Block, *Genesis, error) {
	// Generate a canonical chain to act as the main dataset
	engine := ethash.NewFaker()
	genesis := &Genesis{
		Config:  params.TestChainConfig,
		BaseFee: big.NewInt(params.InitialBaseFee),
	}
	// Generate and import the canonical chain,
	// Offset the time, to keep the difficulty low
	genDb, longChain, _ := GenerateChainWithGenesis(genesis, engine, 80, func(i int, b *BlockGen) {
		b.SetCoinbase(common.Address{1})
	})
	chain, err := NewBlockChain(rawdb.NewMemoryDatabase(), DefaultCacheConfigWithScheme(scheme), genesis, nil, engine, vm.Config{}, nil, nil)
	if err != nil {
		return nil, nil, nil, nil, fmt.Errorf("failed to create tester chain: %v", err)
	}
	// Generate fork chain, make it shorter than canon, with common ancestor pretty early
	parentIndex := 3
	parent := longChain[parentIndex]
	heavyChainExt, _ := GenerateChain(genesis.Config, parent, engine, genDb, 75, func(i int, b *BlockGen) {
		b.SetCoinbase(common.Address{2})
		b.OffsetTime(-9)
	})
	var heavyChain []*types.Block
	heavyChain = append(heavyChain, longChain[:parentIndex+1]...)
	heavyChain = append(heavyChain, heavyChainExt...)

	// Verify that the test is sane
	var (
		longerTd  = new(big.Int)
		shorterTd = new(big.Int)
	)
	for index, b := range longChain {
		longerTd.Add(longerTd, b.Difficulty())
		if index <= parentIndex {
			shorterTd.Add(shorterTd, b.Difficulty())
		}
	}
	for _, b := range heavyChain {
		shorterTd.Add(shorterTd, b.Difficulty())
	}
	if shorterTd.Cmp(longerTd) <= 0 {
		return nil, nil, nil, nil, fmt.Errorf("test is moot, heavyChain td (%v) must be larger than canon td (%v)", shorterTd, longerTd)
	}
	longerNum := longChain[len(longChain)-1].NumberU64()
	shorterNum := heavyChain[len(heavyChain)-1].NumberU64()
	if shorterNum >= longerNum {
		return nil, nil, nil, nil, fmt.Errorf("test is moot, heavyChain num (%v) must be lower than canon num (%v)", shorterNum, longerNum)
	}
	return chain, longChain, heavyChain, genesis, nil
}

// TestReorgToShorterRemovesCanonMapping tests that if we
// 1. Have a chain [0 ... N .. X]
// 2. Reorg to shorter but heavier chain [0 ... N ... Y]
// 3. Then there should be no canon mapping for the block at height X
// 4. The forked block should still be retrievable by hash
func TestReorgToShorterRemovesCanonMappingHashBased(t *testing.T) {
	testReorgToShorterRemovesCanonMapping(t, trie.HashScheme)
}
func TestReorgToShorterRemovesCanonMappingPathBased(t *testing.T) {
	testReorgToShorterRemovesCanonMapping(t, trie.HashScheme)
}

func testReorgToShorterRemovesCanonMapping(t *testing.T, scheme string) {
	chain, canonblocks, sideblocks, _, err := getLongAndShortChains(scheme)
	if err != nil {
		t.Fatal(err)
	}
	defer chain.Stop()

	if n, err := chain.InsertChain(canonblocks); err != nil {
		t.Fatalf("block %d: failed to insert into chain: %v", n, err)
	}
	canonNum := chain.CurrentBlock().NumberU64()
	canonHash := chain.CurrentBlock().Hash()
	_, err = chain.InsertChain(sideblocks)
	if err != nil {
		t.Errorf("Got error, %v", err)
	}
	head := chain.CurrentBlock()
	if got := sideblocks[len(sideblocks)-1].Hash(); got != head.Hash() {
		t.Fatalf("head wrong, expected %x got %x", head.Hash(), got)
	}
	// We have now inserted a sidechain.
	if blockByNum := chain.GetBlockByNumber(canonNum); blockByNum != nil {
		t.Errorf("expected block to be gone: %v", blockByNum.NumberU64())
	}
	if headerByNum := chain.GetHeaderByNumber(canonNum); headerByNum != nil {
		t.Errorf("expected header to be gone: %v", headerByNum.Number.Uint64())
	}
	if blockByHash := chain.GetBlockByHash(canonHash); blockByHash == nil {
		t.Errorf("expected block to be present: %x", blockByHash.Hash())
	}
	if headerByHash := chain.GetHeaderByHash(canonHash); headerByHash == nil {
		t.Errorf("expected header to be present: %x", headerByHash.Hash())
	}
}

// TestReorgToShorterRemovesCanonMappingHeaderChain is the same scenario
// as TestReorgToShorterRemovesCanonMapping, but applied on headerchain
// imports -- that is, for fast sync
func TestReorgToShorterRemovesCanonMappingHeaderChainHashBased(t *testing.T) {
	testReorgToShorterRemovesCanonMappingHeaderChain(t, trie.HashScheme)
}
func TestReorgToShorterRemovesCanonMappingHeaderChainPathBased(t *testing.T) {
	testReorgToShorterRemovesCanonMappingHeaderChain(t, trie.PathScheme)
}
func testReorgToShorterRemovesCanonMappingHeaderChain(t *testing.T, scheme string) {
	chain, canonblocks, sideblocks, _, err := getLongAndShortChains(scheme)
	if err != nil {
		t.Fatal(err)
	}
	defer chain.Stop()

	// Convert into headers
	canonHeaders := make([]*types.Header, len(canonblocks))
	for i, block := range canonblocks {
		canonHeaders[i] = block.Header()
	}
	if n, err := chain.InsertHeaderChain(canonHeaders, 0); err != nil {
		t.Fatalf("header %d: failed to insert into chain: %v", n, err)
	}
	canonNum := chain.CurrentHeader().Number.Uint64()
	canonHash := chain.CurrentBlock().Hash()
	sideHeaders := make([]*types.Header, len(sideblocks))
	for i, block := range sideblocks {
		sideHeaders[i] = block.Header()
	}
	if n, err := chain.InsertHeaderChain(sideHeaders, 0); err != nil {
		t.Fatalf("header %d: failed to insert into chain: %v", n, err)
	}
	head := chain.CurrentHeader()
	if got := sideblocks[len(sideblocks)-1].Hash(); got != head.Hash() {
		t.Fatalf("head wrong, expected %x got %x", head.Hash(), got)
	}
	// We have now inserted a sidechain.
	if blockByNum := chain.GetBlockByNumber(canonNum); blockByNum != nil {
		t.Errorf("expected block to be gone: %v", blockByNum.NumberU64())
	}
	if headerByNum := chain.GetHeaderByNumber(canonNum); headerByNum != nil {
		t.Errorf("expected header to be gone: %v", headerByNum.Number.Uint64())
	}
	if blockByHash := chain.GetBlockByHash(canonHash); blockByHash == nil {
		t.Errorf("expected block to be present: %x", blockByHash.Hash())
	}
	if headerByHash := chain.GetHeaderByHash(canonHash); headerByHash == nil {
		t.Errorf("expected header to be present: %x", headerByHash.Hash())
	}
}

func TestTransactionIndicesHashBased(t *testing.T) { testTransactionIndices(t, trie.HashScheme) }
func TestTransactionIndicesPathBased(t *testing.T) { testTransactionIndices(t, trie.PathScheme) }

func testTransactionIndices(t *testing.T, scheme string) {
	// Configure and generate a sample block chain
	var (
		key, _  = crypto.HexToECDSA("b71c71a67e1177ad4e901695e1b4b9ee17ae16c6668d313eac2f96dbcda3f291")
		address = crypto.PubkeyToAddress(key.PublicKey)
		funds   = big.NewInt(100000000000000000)
		gspec   = &Genesis{
			Config:  params.TestChainConfig,
			Alloc:   GenesisAlloc{address: {Balance: funds}},
			BaseFee: big.NewInt(params.InitialBaseFee),
		}
		signer = types.LatestSigner(gspec.Config)
	)
	_, blocks, receipts := GenerateChainWithGenesis(gspec, ethash.NewFaker(), 128, func(i int, block *BlockGen) {
		tx, err := types.SignTx(types.NewTransaction(block.TxNonce(address), common.Address{0x00}, big.NewInt(1000), params.TxGas, block.header.BaseFee, nil), signer, key)
		if err != nil {
			panic(err)
		}
		block.AddTx(tx)
	})

	check := func(tail *uint64, chain *BlockChain) {
		stored := rawdb.ReadTxIndexTail(chain.db)
		if tail == nil && stored != nil {
			t.Fatalf("Oldest indexded block mismatch, want nil, have %d", *stored)
		}
		if tail != nil && *stored != *tail {
			t.Fatalf("Oldest indexded block mismatch, want %d, have %d", *tail, *stored)
		}
		if tail != nil {
			for i := *tail; i <= chain.CurrentBlock().NumberU64(); i++ {
				block := rawdb.ReadBlock(chain.db, rawdb.ReadCanonicalHash(chain.db, i), i)
				if block.Transactions().Len() == 0 {
					continue
				}
				for _, tx := range block.Transactions() {
					if index := rawdb.ReadTxLookupEntry(chain.db, tx.Hash()); index == nil {
						t.Fatalf("Miss transaction indice, number %d hash %s", i, tx.Hash().Hex())
					}
				}
			}
			for i := uint64(0); i < *tail; i++ {
				block := rawdb.ReadBlock(chain.db, rawdb.ReadCanonicalHash(chain.db, i), i)
				if block.Transactions().Len() == 0 {
					continue
				}
				for _, tx := range block.Transactions() {
					if index := rawdb.ReadTxLookupEntry(chain.db, tx.Hash()); index != nil {
						t.Fatalf("Transaction indice should be deleted, number %d hash %s", i, tx.Hash().Hex())
					}
				}
			}
		}
	}
<<<<<<< HEAD
	frdir := t.TempDir()
	ancientDb, err := rawdb.NewDatabaseWithFreezer(rawdb.NewMemoryDatabase(), frdir, "", false)
	if err != nil {
		t.Fatalf("failed to create temp freezer db: %v", err)
	}
	// Import all blocks into ancient db
	l := uint64(0)
	chain, err := NewBlockChain(ancientDb, DefaultCacheConfigWithScheme(scheme), gspec, nil, ethash.NewFaker(), vm.Config{}, nil, &l)
	if err != nil {
		t.Fatalf("failed to create tester chain: %v", err)
	}
	headers := make([]*types.Header, len(blocks))
	for i, block := range blocks {
		headers[i] = block.Header()
	}
	if n, err := chain.InsertHeaderChain(headers, 0); err != nil {
		t.Fatalf("failed to insert header %d: %v", n, err)
	}
	if n, err := chain.InsertReceiptChain(blocks, receipts, 128); err != nil {
		t.Fatalf("block %d: failed to insert into chain: %v", n, err)
	}
	chain.Stop()
	ancientDb.Close()

=======
>>>>>>> cd11d3c5
	// Init block chain with external ancients, check all needed indices has been indexed.
	limit := []uint64{0, 32, 64, 128}
	for _, l := range limit {
		frdir := t.TempDir()
		ancientDb, _ := rawdb.NewDatabaseWithFreezer(rawdb.NewMemoryDatabase(), frdir, "", false)
		rawdb.WriteAncientBlocks(ancientDb, append([]*types.Block{gspec.ToBlock()}, blocks...), append([]types.Receipts{{}}, receipts...), big.NewInt(0))

		l := l
<<<<<<< HEAD
		chain, err = NewBlockChain(ancientDb, DefaultCacheConfigWithScheme(scheme), gspec, nil, ethash.NewFaker(), vm.Config{}, nil, &l)
=======
		chain, err := NewBlockChain(ancientDb, nil, gspec, nil, ethash.NewFaker(), vm.Config{}, nil, &l)
>>>>>>> cd11d3c5
		if err != nil {
			t.Fatalf("failed to create tester chain: %v", err)
		}
		chain.indexBlocks(rawdb.ReadTxIndexTail(ancientDb), 128, make(chan struct{}))

		var tail uint64
		if l != 0 {
			tail = uint64(128) - l + 1
		}
		check(&tail, chain)
		chain.Stop()
		ancientDb.Close()
		os.RemoveAll(frdir)
	}

	// Reconstruct a block chain which only reserves HEAD-64 tx indices
	ancientDb, _ := rawdb.NewDatabaseWithFreezer(rawdb.NewMemoryDatabase(), t.TempDir(), "", false)
	defer ancientDb.Close()

	rawdb.WriteAncientBlocks(ancientDb, append([]*types.Block{gspec.ToBlock()}, blocks...), append([]types.Receipts{{}}, receipts...), big.NewInt(0))
	limit = []uint64{0, 64 /* drop stale */, 32 /* shorten history */, 64 /* extend history */, 0 /* restore all */}
	for _, l := range limit {
		l := l
<<<<<<< HEAD
		chain, err = NewBlockChain(ancientDb, DefaultCacheConfigWithScheme(scheme), gspec, nil, ethash.NewFaker(), vm.Config{}, nil, &l)
=======
		chain, err := NewBlockChain(ancientDb, nil, gspec, nil, ethash.NewFaker(), vm.Config{}, nil, &l)
>>>>>>> cd11d3c5
		if err != nil {
			t.Fatalf("failed to create tester chain: %v", err)
		}
		var tail uint64
		if l != 0 {
			tail = uint64(128) - l + 1
		}
		chain.indexBlocks(rawdb.ReadTxIndexTail(ancientDb), 128, make(chan struct{}))
		check(&tail, chain)
		chain.Stop()
	}
}

func TestSkipStaleTxIndicesInSnapSyncHashBased(t *testing.T) {
	testSkipStaleTxIndicesInSnapSync(t, trie.HashScheme)
}
func TestSkipStaleTxIndicesInSnapSyncPathBased(t *testing.T) {
	testSkipStaleTxIndicesInSnapSync(t, trie.PathScheme)
}
func testSkipStaleTxIndicesInSnapSync(t *testing.T, scheme string) {
	// Configure and generate a sample block chain
	var (
		key, _  = crypto.HexToECDSA("b71c71a67e1177ad4e901695e1b4b9ee17ae16c6668d313eac2f96dbcda3f291")
		address = crypto.PubkeyToAddress(key.PublicKey)
		funds   = big.NewInt(100000000000000000)
		gspec   = &Genesis{Config: params.TestChainConfig, Alloc: GenesisAlloc{address: {Balance: funds}}}
		signer  = types.LatestSigner(gspec.Config)
	)
	_, blocks, receipts := GenerateChainWithGenesis(gspec, ethash.NewFaker(), 128, func(i int, block *BlockGen) {
		tx, err := types.SignTx(types.NewTransaction(block.TxNonce(address), common.Address{0x00}, big.NewInt(1000), params.TxGas, block.header.BaseFee, nil), signer, key)
		if err != nil {
			panic(err)
		}
		block.AddTx(tx)
	})

	check := func(tail *uint64, chain *BlockChain) {
		stored := rawdb.ReadTxIndexTail(chain.db)
		if tail == nil && stored != nil {
			t.Fatalf("Oldest indexded block mismatch, want nil, have %d", *stored)
		}
		if tail != nil && *stored != *tail {
			t.Fatalf("Oldest indexded block mismatch, want %d, have %d", *tail, *stored)
		}
		if tail != nil {
			for i := *tail; i <= chain.CurrentBlock().NumberU64(); i++ {
				block := rawdb.ReadBlock(chain.db, rawdb.ReadCanonicalHash(chain.db, i), i)
				if block.Transactions().Len() == 0 {
					continue
				}
				for _, tx := range block.Transactions() {
					if index := rawdb.ReadTxLookupEntry(chain.db, tx.Hash()); index == nil {
						t.Fatalf("Miss transaction indice, number %d hash %s", i, tx.Hash().Hex())
					}
				}
			}
			for i := uint64(0); i < *tail; i++ {
				block := rawdb.ReadBlock(chain.db, rawdb.ReadCanonicalHash(chain.db, i), i)
				if block.Transactions().Len() == 0 {
					continue
				}
				for _, tx := range block.Transactions() {
					if index := rawdb.ReadTxLookupEntry(chain.db, tx.Hash()); index != nil {
						t.Fatalf("Transaction indice should be deleted, number %d hash %s", i, tx.Hash().Hex())
					}
				}
			}
		}
	}

	ancientDb, err := rawdb.NewDatabaseWithFreezer(rawdb.NewMemoryDatabase(), t.TempDir(), "", false)
	if err != nil {
		t.Fatalf("failed to create temp freezer db: %v", err)
	}
	defer ancientDb.Close()

	// Import all blocks into ancient db, only HEAD-32 indices are kept.
	l := uint64(32)
	chain, err := NewBlockChain(ancientDb, DefaultCacheConfigWithScheme(scheme), gspec, nil, ethash.NewFaker(), vm.Config{}, nil, &l)
	if err != nil {
		t.Fatalf("failed to create tester chain: %v", err)
	}
	defer chain.Stop()

	headers := make([]*types.Header, len(blocks))
	for i, block := range blocks {
		headers[i] = block.Header()
	}
	if n, err := chain.InsertHeaderChain(headers, 0); err != nil {
		t.Fatalf("failed to insert header %d: %v", n, err)
	}
	// The indices before ancient-N(32) should be ignored. After that all blocks should be indexed.
	if n, err := chain.InsertReceiptChain(blocks, receipts, 64); err != nil {
		t.Fatalf("block %d: failed to insert into chain: %v", n, err)
	}
	tail := uint64(32)
	check(&tail, chain)
}

// Benchmarks large blocks with value transfers to non-existing accounts
func benchmarkLargeNumberOfValueToNonexisting(b *testing.B, numTxs, numBlocks int, recipientFn func(uint64) common.Address, dataFn func(uint64) []byte) {
	var (
		signer          = types.HomesteadSigner{}
		testBankKey, _  = crypto.HexToECDSA("b71c71a67e1177ad4e901695e1b4b9ee17ae16c6668d313eac2f96dbcda3f291")
		testBankAddress = crypto.PubkeyToAddress(testBankKey.PublicKey)
		bankFunds       = big.NewInt(100000000000000000)
		gspec           = &Genesis{
			Config: params.TestChainConfig,
			Alloc: GenesisAlloc{
				testBankAddress: {Balance: bankFunds},
				common.HexToAddress("0xc0de"): {
					Code:    []byte{0x60, 0x01, 0x50},
					Balance: big.NewInt(0),
				}, // push 1, pop
			},
			GasLimit: 100e6, // 100 M
		}
	)
	// Generate the original common chain segment and the two competing forks
	engine := ethash.NewFaker()

	blockGenerator := func(i int, block *BlockGen) {
		block.SetCoinbase(common.Address{1})
		for txi := 0; txi < numTxs; txi++ {
			uniq := uint64(i*numTxs + txi)
			recipient := recipientFn(uniq)
			tx, err := types.SignTx(types.NewTransaction(uniq, recipient, big.NewInt(1), params.TxGas, block.header.BaseFee, nil), signer, testBankKey)
			if err != nil {
				b.Error(err)
			}
			block.AddTx(tx)
		}
	}

	_, shared, _ := GenerateChainWithGenesis(gspec, engine, numBlocks, blockGenerator)
	b.StopTimer()
	b.ResetTimer()
	for i := 0; i < b.N; i++ {
		// Import the shared chain and the original canonical one
		chain, err := NewBlockChain(rawdb.NewMemoryDatabase(), nil, gspec, nil, engine, vm.Config{}, nil, nil)
		if err != nil {
			b.Fatalf("failed to create tester chain: %v", err)
		}
		b.StartTimer()
		if _, err := chain.InsertChain(shared); err != nil {
			b.Fatalf("failed to insert shared chain: %v", err)
		}
		b.StopTimer()
		if got := chain.CurrentBlock().Transactions().Len(); got != numTxs*numBlocks {
			b.Fatalf("Transactions were not included, expected %d, got %d", numTxs*numBlocks, got)
		}
	}
}

func BenchmarkBlockChain_1x1000ValueTransferToNonexisting(b *testing.B) {
	var (
		numTxs    = 1000
		numBlocks = 1
	)
	recipientFn := func(nonce uint64) common.Address {
		return common.BigToAddress(new(big.Int).SetUint64(1337 + nonce))
	}
	dataFn := func(nonce uint64) []byte {
		return nil
	}
	benchmarkLargeNumberOfValueToNonexisting(b, numTxs, numBlocks, recipientFn, dataFn)
}

func BenchmarkBlockChain_1x1000ValueTransferToExisting(b *testing.B) {
	var (
		numTxs    = 1000
		numBlocks = 1
	)
	b.StopTimer()
	b.ResetTimer()

	recipientFn := func(nonce uint64) common.Address {
		return common.BigToAddress(new(big.Int).SetUint64(1337))
	}
	dataFn := func(nonce uint64) []byte {
		return nil
	}
	benchmarkLargeNumberOfValueToNonexisting(b, numTxs, numBlocks, recipientFn, dataFn)
}

func BenchmarkBlockChain_1x1000Executions(b *testing.B) {
	var (
		numTxs    = 1000
		numBlocks = 1
	)
	b.StopTimer()
	b.ResetTimer()

	recipientFn := func(nonce uint64) common.Address {
		return common.BigToAddress(new(big.Int).SetUint64(0xc0de))
	}
	dataFn := func(nonce uint64) []byte {
		return nil
	}
	benchmarkLargeNumberOfValueToNonexisting(b, numTxs, numBlocks, recipientFn, dataFn)
}

// Tests that importing a some old blocks, where all blocks are before the
// pruning point.
// This internally leads to a sidechain import, since the blocks trigger an
// ErrPrunedAncestor error.
// This may e.g. happen if
//  1. Downloader rollbacks a batch of inserted blocks and exits
//  2. Downloader starts to sync again
//  3. The blocks fetched are all known and canonical blocks
func TestSideImportPrunedBlocksHashBased(t *testing.T) {
	testSideImportPrunedBlocks(t, trie.HashScheme)
}
func TestSideImportPrunedBlocksPathBased(t *testing.T) {
	testSideImportPrunedBlocks(t, trie.PathScheme)
}

func testSideImportPrunedBlocks(t *testing.T, scheme string) {
	// Generate a canonical chain to act as the main dataset
	engine := ethash.NewFaker()
	genesis := &Genesis{
		Config:  params.TestChainConfig,
		BaseFee: big.NewInt(params.InitialBaseFee),
	}
	// Generate and import the canonical chain
	_, blocks, _ := GenerateChainWithGenesis(genesis, engine, 2*TriesInMemory, nil)

	chain, err := NewBlockChain(rawdb.NewMemoryDatabase(), DefaultCacheConfigWithScheme(scheme), genesis, nil, engine, vm.Config{}, nil, nil)
	if err != nil {
		t.Fatalf("failed to create tester chain: %v", err)
	}
	defer chain.Stop()

	if n, err := chain.InsertChain(blocks); err != nil {
		t.Fatalf("block %d: failed to insert into chain: %v", n, err)
	}
	// In path-based trie database implementation, it will keep 128 diff + 1 disk
	// layers, totally 129 latest states available. In hash-based it's 128.
	states := TriesInMemory
	if scheme == trie.PathScheme {
		states = TriesInMemory + 1
	}
	lastPrunedIndex := len(blocks) - states - 1
	lastPrunedBlock := blocks[lastPrunedIndex]

	// Verify pruning of lastPrunedBlock
	if chain.HasBlockAndState(lastPrunedBlock.Hash(), lastPrunedBlock.NumberU64()) {
		t.Errorf("Block %d not pruned", lastPrunedBlock.NumberU64())
	}
	firstNonPrunedBlock := blocks[len(blocks)-states]
	// Verify firstNonPrunedBlock is not pruned
	if !chain.HasBlockAndState(firstNonPrunedBlock.Hash(), firstNonPrunedBlock.NumberU64()) {
		t.Errorf("Block %d pruned", firstNonPrunedBlock.NumberU64())
	}
	// Now re-import some old blocks
	blockToReimport := blocks[5:8]
	_, err = chain.InsertChain(blockToReimport)
	if err != nil {
		t.Errorf("Got error, %v", err)
	}
}

// TestDeleteCreateRevert tests a weird state transition corner case that we hit
// while changing the internals of statedb. The workflow is that a contract is
// self destructed, then in a followup transaction (but same block) it's created
// again and the transaction reverted.
//
// The original statedb implementation flushed dirty objects to the tries after
// each transaction, so this works ok. The rework accumulated writes in memory
// first, but the journal wiped the entire state object on create-revert.
func TestDeleteCreateRevertHashBased(t *testing.T) { testDeleteCreateRevert(t, trie.HashScheme) }
func TestDeleteCreateRevertPathBased(t *testing.T) { testDeleteCreateRevert(t, trie.PathScheme) }

func testDeleteCreateRevert(t *testing.T, scheme string) {
	var (
		aa     = common.HexToAddress("0x000000000000000000000000000000000000aaaa")
		bb     = common.HexToAddress("0x000000000000000000000000000000000000bbbb")
		engine = ethash.NewFaker()

		// A sender who makes transactions, has some funds
		key, _  = crypto.HexToECDSA("b71c71a67e1177ad4e901695e1b4b9ee17ae16c6668d313eac2f96dbcda3f291")
		address = crypto.PubkeyToAddress(key.PublicKey)
		funds   = big.NewInt(100000000000000000)
		gspec   = &Genesis{
			Config: params.TestChainConfig,
			Alloc: GenesisAlloc{
				address: {Balance: funds},
				// The address 0xAAAAA selfdestructs if called
				aa: {
					// Code needs to just selfdestruct
					Code:    []byte{byte(vm.PC), byte(vm.SELFDESTRUCT)},
					Nonce:   1,
					Balance: big.NewInt(0),
				},
				// The address 0xBBBB send 1 wei to 0xAAAA, then reverts
				bb: {
					Code: []byte{
						byte(vm.PC),          // [0]
						byte(vm.DUP1),        // [0,0]
						byte(vm.DUP1),        // [0,0,0]
						byte(vm.DUP1),        // [0,0,0,0]
						byte(vm.PUSH1), 0x01, // [0,0,0,0,1] (value)
						byte(vm.PUSH2), 0xaa, 0xaa, // [0,0,0,0,1, 0xaaaa]
						byte(vm.GAS),
						byte(vm.CALL),
						byte(vm.REVERT),
					},
					Balance: big.NewInt(1),
				},
			},
		}
	)

	_, blocks, _ := GenerateChainWithGenesis(gspec, engine, 1, func(i int, b *BlockGen) {
		b.SetCoinbase(common.Address{1})
		// One transaction to AAAA
		tx, _ := types.SignTx(types.NewTransaction(0, aa,
			big.NewInt(0), 50000, b.header.BaseFee, nil), types.HomesteadSigner{}, key)
		b.AddTx(tx)
		// One transaction to BBBB
		tx, _ = types.SignTx(types.NewTransaction(1, bb,
			big.NewInt(0), 100000, b.header.BaseFee, nil), types.HomesteadSigner{}, key)
		b.AddTx(tx)
	})
	// Import the canonical chain
	chain, err := NewBlockChain(rawdb.NewMemoryDatabase(), DefaultCacheConfigWithScheme(scheme), gspec, nil, engine, vm.Config{}, nil, nil)
	if err != nil {
		t.Fatalf("failed to create tester chain: %v", err)
	}
	defer chain.Stop()

	if n, err := chain.InsertChain(blocks); err != nil {
		t.Fatalf("block %d: failed to insert into chain: %v", n, err)
	}
}

// TestDeleteRecreateSlots tests a state-transition that contains both deletion
// and recreation of contract state.
// Contract A exists, has slots 1 and 2 set
// Tx 1: Selfdestruct A
// Tx 2: Re-create A, set slots 3 and 4
// Expected outcome is that _all_ slots are cleared from A, due to the selfdestruct,
// and then the new slots exist
func TestDeleteRecreateSlotsHashBased(t *testing.T) { testDeleteRecreateSlots(t, trie.HashScheme) }
func TestDeleteRecreateSlotsPathBased(t *testing.T) { testDeleteRecreateSlots(t, trie.PathScheme) }

func testDeleteRecreateSlots(t *testing.T, scheme string) {
	var (
		engine = ethash.NewFaker()

		// A sender who makes transactions, has some funds
		key, _    = crypto.HexToECDSA("b71c71a67e1177ad4e901695e1b4b9ee17ae16c6668d313eac2f96dbcda3f291")
		address   = crypto.PubkeyToAddress(key.PublicKey)
		funds     = big.NewInt(1000000000000000)
		bb        = common.HexToAddress("0x000000000000000000000000000000000000bbbb")
		aaStorage = make(map[common.Hash]common.Hash)          // Initial storage in AA
		aaCode    = []byte{byte(vm.PC), byte(vm.SELFDESTRUCT)} // Code for AA (simple selfdestruct)
	)
	// Populate two slots
	aaStorage[common.HexToHash("01")] = common.HexToHash("01")
	aaStorage[common.HexToHash("02")] = common.HexToHash("02")

	// The bb-code needs to CREATE2 the aa contract. It consists of
	// both initcode and deployment code
	// initcode:
	// 1. Set slots 3=3, 4=4,
	// 2. Return aaCode

	initCode := []byte{
		byte(vm.PUSH1), 0x3, // value
		byte(vm.PUSH1), 0x3, // location
		byte(vm.SSTORE),     // Set slot[3] = 3
		byte(vm.PUSH1), 0x4, // value
		byte(vm.PUSH1), 0x4, // location
		byte(vm.SSTORE), // Set slot[4] = 4
		// Slots are set, now return the code
		byte(vm.PUSH2), byte(vm.PC), byte(vm.SELFDESTRUCT), // Push code on stack
		byte(vm.PUSH1), 0x0, // memory start on stack
		byte(vm.MSTORE),
		// Code is now in memory.
		byte(vm.PUSH1), 0x2, // size
		byte(vm.PUSH1), byte(32 - 2), // offset
		byte(vm.RETURN),
	}
	if l := len(initCode); l > 32 {
		t.Fatalf("init code is too long for a pushx, need a more elaborate deployer")
	}
	bbCode := []byte{
		// Push initcode onto stack
		byte(vm.PUSH1) + byte(len(initCode)-1)}
	bbCode = append(bbCode, initCode...)
	bbCode = append(bbCode, []byte{
		byte(vm.PUSH1), 0x0, // memory start on stack
		byte(vm.MSTORE),
		byte(vm.PUSH1), 0x00, // salt
		byte(vm.PUSH1), byte(len(initCode)), // size
		byte(vm.PUSH1), byte(32 - len(initCode)), // offset
		byte(vm.PUSH1), 0x00, // endowment
		byte(vm.CREATE2),
	}...)

	initHash := crypto.Keccak256Hash(initCode)
	aa := crypto.CreateAddress2(bb, [32]byte{}, initHash[:])
	t.Logf("Destination address: %x\n", aa)

	gspec := &Genesis{
		Config: params.TestChainConfig,
		Alloc: GenesisAlloc{
			address: {Balance: funds},
			// The address 0xAAAAA selfdestructs if called
			aa: {
				// Code needs to just selfdestruct
				Code:    aaCode,
				Nonce:   1,
				Balance: big.NewInt(0),
				Storage: aaStorage,
			},
			// The contract BB recreates AA
			bb: {
				Code:    bbCode,
				Balance: big.NewInt(1),
			},
		},
	}
	_, blocks, _ := GenerateChainWithGenesis(gspec, engine, 1, func(i int, b *BlockGen) {
		b.SetCoinbase(common.Address{1})
		// One transaction to AA, to kill it
		tx, _ := types.SignTx(types.NewTransaction(0, aa,
			big.NewInt(0), 50000, b.header.BaseFee, nil), types.HomesteadSigner{}, key)
		b.AddTx(tx)
		// One transaction to BB, to recreate AA
		tx, _ = types.SignTx(types.NewTransaction(1, bb,
			big.NewInt(0), 100000, b.header.BaseFee, nil), types.HomesteadSigner{}, key)
		b.AddTx(tx)
	})
	// Import the canonical chain
	chain, err := NewBlockChain(rawdb.NewMemoryDatabase(), DefaultCacheConfigWithScheme(scheme), gspec, nil, engine, vm.Config{
		Debug:  true,
		Tracer: logger.NewJSONLogger(nil, os.Stdout),
	}, nil, nil)
	if err != nil {
		t.Fatalf("failed to create tester chain: %v", err)
	}
	defer chain.Stop()

	if n, err := chain.InsertChain(blocks); err != nil {
		t.Fatalf("block %d: failed to insert into chain: %v", n, err)
	}
	statedb, _ := chain.State()

	// If all is correct, then slot 1 and 2 are zero
	if got, exp := statedb.GetState(aa, common.HexToHash("01")), (common.Hash{}); got != exp {
		t.Errorf("got %x exp %x", got, exp)
	}
	if got, exp := statedb.GetState(aa, common.HexToHash("02")), (common.Hash{}); got != exp {
		t.Errorf("got %x exp %x", got, exp)
	}
	// Also, 3 and 4 should be set
	if got, exp := statedb.GetState(aa, common.HexToHash("03")), common.HexToHash("03"); got != exp {
		t.Fatalf("got %x exp %x", got, exp)
	}
	if got, exp := statedb.GetState(aa, common.HexToHash("04")), common.HexToHash("04"); got != exp {
		t.Fatalf("got %x exp %x", got, exp)
	}
}

// TestDeleteRecreateAccount tests a state-transition that contains deletion of a
// contract with storage, and a recreate of the same contract via a
// regular value-transfer
// Expected outcome is that _all_ slots are cleared from A
func TestDeleteRecreateAccountHashBased(t *testing.T) { testDeleteRecreateAccount(t, trie.HashScheme) }
func TestDeleteRecreateAccountPathBased(t *testing.T) { testDeleteRecreateAccount(t, trie.PathScheme) }

func testDeleteRecreateAccount(t *testing.T, scheme string) {
	var (
		engine = ethash.NewFaker()

		// A sender who makes transactions, has some funds
		key, _  = crypto.HexToECDSA("b71c71a67e1177ad4e901695e1b4b9ee17ae16c6668d313eac2f96dbcda3f291")
		address = crypto.PubkeyToAddress(key.PublicKey)
		funds   = big.NewInt(1000000000000000)

		aa        = common.HexToAddress("0x7217d81b76bdd8707601e959454e3d776aee5f43")
		aaStorage = make(map[common.Hash]common.Hash)          // Initial storage in AA
		aaCode    = []byte{byte(vm.PC), byte(vm.SELFDESTRUCT)} // Code for AA (simple selfdestruct)
	)
	// Populate two slots
	aaStorage[common.HexToHash("01")] = common.HexToHash("01")
	aaStorage[common.HexToHash("02")] = common.HexToHash("02")

	gspec := &Genesis{
		Config: params.TestChainConfig,
		Alloc: GenesisAlloc{
			address: {Balance: funds},
			// The address 0xAAAAA selfdestructs if called
			aa: {
				// Code needs to just selfdestruct
				Code:    aaCode,
				Nonce:   1,
				Balance: big.NewInt(0),
				Storage: aaStorage,
			},
		},
	}

	_, blocks, _ := GenerateChainWithGenesis(gspec, engine, 1, func(i int, b *BlockGen) {
		b.SetCoinbase(common.Address{1})
		// One transaction to AA, to kill it
		tx, _ := types.SignTx(types.NewTransaction(0, aa,
			big.NewInt(0), 50000, b.header.BaseFee, nil), types.HomesteadSigner{}, key)
		b.AddTx(tx)
		// One transaction to AA, to recreate it (but without storage
		tx, _ = types.SignTx(types.NewTransaction(1, aa,
			big.NewInt(1), 100000, b.header.BaseFee, nil), types.HomesteadSigner{}, key)
		b.AddTx(tx)
	})
	// Import the canonical chain
	chain, err := NewBlockChain(rawdb.NewMemoryDatabase(), DefaultCacheConfigWithScheme(scheme), gspec, nil, engine, vm.Config{
		Debug:  true,
		Tracer: logger.NewJSONLogger(nil, os.Stdout),
	}, nil, nil)
	if err != nil {
		t.Fatalf("failed to create tester chain: %v", err)
	}
	defer chain.Stop()

	if n, err := chain.InsertChain(blocks); err != nil {
		t.Fatalf("block %d: failed to insert into chain: %v", n, err)
	}
	statedb, _ := chain.State()

	// If all is correct, then both slots are zero
	if got, exp := statedb.GetState(aa, common.HexToHash("01")), (common.Hash{}); got != exp {
		t.Errorf("got %x exp %x", got, exp)
	}
	if got, exp := statedb.GetState(aa, common.HexToHash("02")), (common.Hash{}); got != exp {
		t.Errorf("got %x exp %x", got, exp)
	}
}

// TestDeleteRecreateSlotsAcrossManyBlocks tests multiple state-transition that contains both deletion
// and recreation of contract state.
// Contract A exists, has slots 1 and 2 set
// Tx 1: Selfdestruct A
// Tx 2: Re-create A, set slots 3 and 4
// Expected outcome is that _all_ slots are cleared from A, due to the selfdestruct,
// and then the new slots exist
func TestDeleteRecreateSlotsAcrossManyBlocksHashBased(t *testing.T) {
	testDeleteRecreateSlotsAcrossManyBlocks(t, trie.HashScheme)
}
func TestDeleteRecreateSlotsAcrossManyBlocksPathBased(t *testing.T) {
	testDeleteRecreateSlotsAcrossManyBlocks(t, trie.PathScheme)
}
func testDeleteRecreateSlotsAcrossManyBlocks(t *testing.T, scheme string) {
	var (
		engine = ethash.NewFaker()

		// A sender who makes transactions, has some funds
		key, _    = crypto.HexToECDSA("b71c71a67e1177ad4e901695e1b4b9ee17ae16c6668d313eac2f96dbcda3f291")
		address   = crypto.PubkeyToAddress(key.PublicKey)
		funds     = big.NewInt(1000000000000000)
		bb        = common.HexToAddress("0x000000000000000000000000000000000000bbbb")
		aaStorage = make(map[common.Hash]common.Hash)          // Initial storage in AA
		aaCode    = []byte{byte(vm.PC), byte(vm.SELFDESTRUCT)} // Code for AA (simple selfdestruct)
	)
	// Populate two slots
	aaStorage[common.HexToHash("01")] = common.HexToHash("01")
	aaStorage[common.HexToHash("02")] = common.HexToHash("02")

	// The bb-code needs to CREATE2 the aa contract. It consists of
	// both initcode and deployment code
	// initcode:
	// 1. Set slots 3=blocknum+1, 4=4,
	// 2. Return aaCode

	initCode := []byte{
		byte(vm.PUSH1), 0x1, //
		byte(vm.NUMBER),     // value = number + 1
		byte(vm.ADD),        //
		byte(vm.PUSH1), 0x3, // location
		byte(vm.SSTORE),     // Set slot[3] = number + 1
		byte(vm.PUSH1), 0x4, // value
		byte(vm.PUSH1), 0x4, // location
		byte(vm.SSTORE), // Set slot[4] = 4
		// Slots are set, now return the code
		byte(vm.PUSH2), byte(vm.PC), byte(vm.SELFDESTRUCT), // Push code on stack
		byte(vm.PUSH1), 0x0, // memory start on stack
		byte(vm.MSTORE),
		// Code is now in memory.
		byte(vm.PUSH1), 0x2, // size
		byte(vm.PUSH1), byte(32 - 2), // offset
		byte(vm.RETURN),
	}
	if l := len(initCode); l > 32 {
		t.Fatalf("init code is too long for a pushx, need a more elaborate deployer")
	}
	bbCode := []byte{
		// Push initcode onto stack
		byte(vm.PUSH1) + byte(len(initCode)-1)}
	bbCode = append(bbCode, initCode...)
	bbCode = append(bbCode, []byte{
		byte(vm.PUSH1), 0x0, // memory start on stack
		byte(vm.MSTORE),
		byte(vm.PUSH1), 0x00, // salt
		byte(vm.PUSH1), byte(len(initCode)), // size
		byte(vm.PUSH1), byte(32 - len(initCode)), // offset
		byte(vm.PUSH1), 0x00, // endowment
		byte(vm.CREATE2),
	}...)

	initHash := crypto.Keccak256Hash(initCode)
	aa := crypto.CreateAddress2(bb, [32]byte{}, initHash[:])
	t.Logf("Destination address: %x\n", aa)
	gspec := &Genesis{
		Config: params.TestChainConfig,
		Alloc: GenesisAlloc{
			address: {Balance: funds},
			// The address 0xAAAAA selfdestructs if called
			aa: {
				// Code needs to just selfdestruct
				Code:    aaCode,
				Nonce:   1,
				Balance: big.NewInt(0),
				Storage: aaStorage,
			},
			// The contract BB recreates AA
			bb: {
				Code:    bbCode,
				Balance: big.NewInt(1),
			},
		},
	}
	var nonce uint64

	type expectation struct {
		exist    bool
		blocknum int
		values   map[int]int
	}
	var current = &expectation{
		exist:    true, // exists in genesis
		blocknum: 0,
		values:   map[int]int{1: 1, 2: 2},
	}
	var expectations []*expectation
	var newDestruct = func(e *expectation, b *BlockGen) *types.Transaction {
		tx, _ := types.SignTx(types.NewTransaction(nonce, aa,
			big.NewInt(0), 50000, b.header.BaseFee, nil), types.HomesteadSigner{}, key)
		nonce++
		if e.exist {
			e.exist = false
			e.values = nil
		}
		//t.Logf("block %d; adding destruct\n", e.blocknum)
		return tx
	}
	var newResurrect = func(e *expectation, b *BlockGen) *types.Transaction {
		tx, _ := types.SignTx(types.NewTransaction(nonce, bb,
			big.NewInt(0), 100000, b.header.BaseFee, nil), types.HomesteadSigner{}, key)
		nonce++
		if !e.exist {
			e.exist = true
			e.values = map[int]int{3: e.blocknum + 1, 4: 4}
		}
		//t.Logf("block %d; adding resurrect\n", e.blocknum)
		return tx
	}

	_, blocks, _ := GenerateChainWithGenesis(gspec, engine, 150, func(i int, b *BlockGen) {
		var exp = new(expectation)
		exp.blocknum = i + 1
		exp.values = make(map[int]int)
		for k, v := range current.values {
			exp.values[k] = v
		}
		exp.exist = current.exist

		b.SetCoinbase(common.Address{1})
		if i%2 == 0 {
			b.AddTx(newDestruct(exp, b))
		}
		if i%3 == 0 {
			b.AddTx(newResurrect(exp, b))
		}
		if i%5 == 0 {
			b.AddTx(newDestruct(exp, b))
		}
		if i%7 == 0 {
			b.AddTx(newResurrect(exp, b))
		}
		expectations = append(expectations, exp)
		current = exp
	})
	// Import the canonical chain
	chain, err := NewBlockChain(rawdb.NewMemoryDatabase(), DefaultCacheConfigWithScheme(scheme), gspec, nil, engine, vm.Config{
		//Debug:  true,
		//Tracer: vm.NewJSONLogger(nil, os.Stdout),
	}, nil, nil)
	if err != nil {
		t.Fatalf("failed to create tester chain: %v", err)
	}
	defer chain.Stop()

	var asHash = func(num int) common.Hash {
		return common.BytesToHash([]byte{byte(num)})
	}
	for i, block := range blocks {
		blockNum := i + 1
		if n, err := chain.InsertChain([]*types.Block{block}); err != nil {
			t.Fatalf("block %d: failed to insert into chain: %v", n, err)
		}
		statedb, _ := chain.State()
		// If all is correct, then slot 1 and 2 are zero
		if got, exp := statedb.GetState(aa, common.HexToHash("01")), (common.Hash{}); got != exp {
			t.Errorf("block %d, got %x exp %x", blockNum, got, exp)
		}
		if got, exp := statedb.GetState(aa, common.HexToHash("02")), (common.Hash{}); got != exp {
			t.Errorf("block %d, got %x exp %x", blockNum, got, exp)
		}
		exp := expectations[i]
		if exp.exist {
			if !statedb.Exist(aa) {
				t.Fatalf("block %d, expected %v to exist, it did not", blockNum, aa)
			}
			for slot, val := range exp.values {
				if gotValue, expValue := statedb.GetState(aa, asHash(slot)), asHash(val); gotValue != expValue {
					t.Fatalf("block %d, slot %d, got %x exp %x", blockNum, slot, gotValue, expValue)
				}
			}
		} else {
			if statedb.Exist(aa) {
				t.Fatalf("block %d, expected %v to not exist, it did", blockNum, aa)
			}
		}
	}
}

// TestInitThenFailCreateContract tests a pretty notorious case that happened
// on mainnet over blocks 7338108, 7338110 and 7338115.
//   - Block 7338108: address e771789f5cccac282f23bb7add5690e1f6ca467c is initiated
//     with 0.001 ether (thus created but no code)
//   - Block 7338110: a CREATE2 is attempted. The CREATE2 would deploy code on
//     the same address e771789f5cccac282f23bb7add5690e1f6ca467c. However, the
//     deployment fails due to OOG during initcode execution
//   - Block 7338115: another tx checks the balance of
//     e771789f5cccac282f23bb7add5690e1f6ca467c, and the snapshotter returned it as
//     zero.
//
// The problem being that the snapshotter maintains a destructset, and adds items
// to the destructset in case something is created "onto" an existing item.
// We need to either roll back the snapDestructs, or not place it into snapDestructs
// in the first place.
//

func TestInitThenFailCreateContractHashBased(t *testing.T) {
	testInitThenFailCreateContract(t, trie.HashScheme)
}
func TestInitThenFailCreateContractPathBased(t *testing.T) {
	testInitThenFailCreateContract(t, trie.PathScheme)
}

func testInitThenFailCreateContract(t *testing.T, scheme string) {
	var (
		engine = ethash.NewFaker()

		// A sender who makes transactions, has some funds
		key, _  = crypto.HexToECDSA("b71c71a67e1177ad4e901695e1b4b9ee17ae16c6668d313eac2f96dbcda3f291")
		address = crypto.PubkeyToAddress(key.PublicKey)
		funds   = big.NewInt(1000000000000000)
		bb      = common.HexToAddress("0x000000000000000000000000000000000000bbbb")
	)

	// The bb-code needs to CREATE2 the aa contract. It consists of
	// both initcode and deployment code
	// initcode:
	// 1. If blocknum < 1, error out (e.g invalid opcode)
	// 2. else, return a snippet of code
	initCode := []byte{
		byte(vm.PUSH1), 0x1, // y (2)
		byte(vm.NUMBER), // x (number)
		byte(vm.GT),     // x > y?
		byte(vm.PUSH1), byte(0x8),
		byte(vm.JUMPI), // jump to label if number > 2
		byte(0xFE),     // illegal opcode
		byte(vm.JUMPDEST),
		byte(vm.PUSH1), 0x2, // size
		byte(vm.PUSH1), 0x0, // offset
		byte(vm.RETURN), // return 2 bytes of zero-code
	}
	if l := len(initCode); l > 32 {
		t.Fatalf("init code is too long for a pushx, need a more elaborate deployer")
	}
	bbCode := []byte{
		// Push initcode onto stack
		byte(vm.PUSH1) + byte(len(initCode)-1)}
	bbCode = append(bbCode, initCode...)
	bbCode = append(bbCode, []byte{
		byte(vm.PUSH1), 0x0, // memory start on stack
		byte(vm.MSTORE),
		byte(vm.PUSH1), 0x00, // salt
		byte(vm.PUSH1), byte(len(initCode)), // size
		byte(vm.PUSH1), byte(32 - len(initCode)), // offset
		byte(vm.PUSH1), 0x00, // endowment
		byte(vm.CREATE2),
	}...)

	initHash := crypto.Keccak256Hash(initCode)
	aa := crypto.CreateAddress2(bb, [32]byte{}, initHash[:])
	t.Logf("Destination address: %x\n", aa)

	gspec := &Genesis{
		Config: params.TestChainConfig,
		Alloc: GenesisAlloc{
			address: {Balance: funds},
			// The address aa has some funds
			aa: {Balance: big.NewInt(100000)},
			// The contract BB tries to create code onto AA
			bb: {
				Code:    bbCode,
				Balance: big.NewInt(1),
			},
		},
	}
	nonce := uint64(0)
	_, blocks, _ := GenerateChainWithGenesis(gspec, engine, 4, func(i int, b *BlockGen) {
		b.SetCoinbase(common.Address{1})
		// One transaction to BB
		tx, _ := types.SignTx(types.NewTransaction(nonce, bb,
			big.NewInt(0), 100000, b.header.BaseFee, nil), types.HomesteadSigner{}, key)
		b.AddTx(tx)
		nonce++
	})

	// Import the canonical chain
	chain, err := NewBlockChain(rawdb.NewMemoryDatabase(), DefaultCacheConfigWithScheme(scheme), gspec, nil, engine, vm.Config{
		//Debug:  true,
		//Tracer: vm.NewJSONLogger(nil, os.Stdout),
	}, nil, nil)
	if err != nil {
		t.Fatalf("failed to create tester chain: %v", err)
	}
	defer chain.Stop()

	statedb, _ := chain.State()
	if got, exp := statedb.GetBalance(aa), big.NewInt(100000); got.Cmp(exp) != 0 {
		t.Fatalf("Genesis err, got %v exp %v", got, exp)
	}
	// First block tries to create, but fails
	{
		block := blocks[0]
		if _, err := chain.InsertChain([]*types.Block{blocks[0]}); err != nil {
			t.Fatalf("block %d: failed to insert into chain: %v", block.NumberU64(), err)
		}
		statedb, _ = chain.State()
		if got, exp := statedb.GetBalance(aa), big.NewInt(100000); got.Cmp(exp) != 0 {
			t.Fatalf("block %d: got %v exp %v", block.NumberU64(), got, exp)
		}
	}
	// Import the rest of the blocks
	for _, block := range blocks[1:] {
		if _, err := chain.InsertChain([]*types.Block{block}); err != nil {
			t.Fatalf("block %d: failed to insert into chain: %v", block.NumberU64(), err)
		}
	}
}

// TestEIP2718Transition tests that an EIP-2718 transaction will be accepted
// after the fork block has passed. This is verified by sending an EIP-2930
// access list transaction, which specifies a single slot access, and then
// checking that the gas usage of a hot SLOAD and a cold SLOAD are calculated
// correctly.
func TestEIP2718TransitionHashBased(t *testing.T) { testEIP2718Transition(t, trie.HashScheme) }
func TestEIP2718TransitionPathBased(t *testing.T) { testEIP2718Transition(t, trie.PathScheme) }

func testEIP2718Transition(t *testing.T, scheme string) {
	var (
		aa     = common.HexToAddress("0x000000000000000000000000000000000000aaaa")
		engine = ethash.NewFaker()

		// A sender who makes transactions, has some funds
		key, _  = crypto.HexToECDSA("b71c71a67e1177ad4e901695e1b4b9ee17ae16c6668d313eac2f96dbcda3f291")
		address = crypto.PubkeyToAddress(key.PublicKey)
		funds   = big.NewInt(1000000000000000)
		gspec   = &Genesis{
			Config: params.TestChainConfig,
			Alloc: GenesisAlloc{
				address: {Balance: funds},
				// The address 0xAAAA sloads 0x00 and 0x01
				aa: {
					Code: []byte{
						byte(vm.PC),
						byte(vm.PC),
						byte(vm.SLOAD),
						byte(vm.SLOAD),
					},
					Nonce:   0,
					Balance: big.NewInt(0),
				},
			},
		}
	)
	// Generate blocks
	_, blocks, _ := GenerateChainWithGenesis(gspec, engine, 1, func(i int, b *BlockGen) {
		b.SetCoinbase(common.Address{1})

		// One transaction to 0xAAAA
		signer := types.LatestSigner(gspec.Config)
		tx, _ := types.SignNewTx(key, signer, &types.AccessListTx{
			ChainID:  gspec.Config.ChainID,
			Nonce:    0,
			To:       &aa,
			Gas:      30000,
			GasPrice: b.header.BaseFee,
			AccessList: types.AccessList{{
				Address:     aa,
				StorageKeys: []common.Hash{{0}},
			}},
		})
		b.AddTx(tx)
	})

	// Import the canonical chain
	chain, err := NewBlockChain(rawdb.NewMemoryDatabase(), DefaultCacheConfigWithScheme(scheme), gspec, nil, engine, vm.Config{}, nil, nil)
	if err != nil {
		t.Fatalf("failed to create tester chain: %v", err)
	}
	defer chain.Stop()

	if n, err := chain.InsertChain(blocks); err != nil {
		t.Fatalf("block %d: failed to insert into chain: %v", n, err)
	}

	block := chain.GetBlockByNumber(1)

	// Expected gas is intrinsic + 2 * pc + hot load + cold load, since only one load is in the access list
	expected := params.TxGas + params.TxAccessListAddressGas + params.TxAccessListStorageKeyGas +
		vm.GasQuickStep*2 + params.WarmStorageReadCostEIP2929 + params.ColdSloadCostEIP2929
	if block.GasUsed() != expected {
		t.Fatalf("incorrect amount of gas spent: expected %d, got %d", expected, block.GasUsed())
	}
}

// TestEIP1559Transition tests the following:
//
//  1. A transaction whose gasFeeCap is greater than the baseFee is valid.
//  2. Gas accounting for access lists on EIP-1559 transactions is correct.
//  3. Only the transaction's tip will be received by the coinbase.
//  4. The transaction sender pays for both the tip and baseFee.
//  5. The coinbase receives only the partially realized tip when
//     gasFeeCap - gasTipCap < baseFee.
//  6. Legacy transaction behave as expected (e.g. gasPrice = gasFeeCap = gasTipCap).
func TestEIP1559TransitionHashBased(t *testing.T) { testEIP1559Transition(t, trie.HashScheme) }
func TestEIP1559TransitionPathBased(t *testing.T) { testEIP1559Transition(t, trie.PathScheme) }

func testEIP1559Transition(t *testing.T, scheme string) {
	var (
		aa     = common.HexToAddress("0x000000000000000000000000000000000000aaaa")
		engine = ethash.NewFaker()

		// A sender who makes transactions, has some funds
		key1, _ = crypto.HexToECDSA("b71c71a67e1177ad4e901695e1b4b9ee17ae16c6668d313eac2f96dbcda3f291")
		key2, _ = crypto.HexToECDSA("8a1f9a8f95be41cd7ccb6168179afb4504aefe388d1e14474d32c45c72ce7b7a")
		addr1   = crypto.PubkeyToAddress(key1.PublicKey)
		addr2   = crypto.PubkeyToAddress(key2.PublicKey)
		funds   = new(big.Int).Mul(common.Big1, big.NewInt(params.Ether))
		config  = *params.AllEthashProtocolChanges
		gspec   = &Genesis{
			Config: &config,
			Alloc: GenesisAlloc{
				addr1: {Balance: funds},
				addr2: {Balance: funds},
				// The address 0xAAAA sloads 0x00 and 0x01
				aa: {
					Code: []byte{
						byte(vm.PC),
						byte(vm.PC),
						byte(vm.SLOAD),
						byte(vm.SLOAD),
					},
					Nonce:   0,
					Balance: big.NewInt(0),
				},
			},
		}
	)

	gspec.Config.BerlinBlock = common.Big0
	gspec.Config.LondonBlock = common.Big0
	signer := types.LatestSigner(gspec.Config)

	genDb, blocks, _ := GenerateChainWithGenesis(gspec, engine, 1, func(i int, b *BlockGen) {
		b.SetCoinbase(common.Address{1})

		// One transaction to 0xAAAA
		accesses := types.AccessList{types.AccessTuple{
			Address:     aa,
			StorageKeys: []common.Hash{{0}},
		}}

		txdata := &types.DynamicFeeTx{
			ChainID:    gspec.Config.ChainID,
			Nonce:      0,
			To:         &aa,
			Gas:        30000,
			GasFeeCap:  newGwei(5),
			GasTipCap:  big.NewInt(2),
			AccessList: accesses,
			Data:       []byte{},
		}
		tx := types.NewTx(txdata)
		tx, _ = types.SignTx(tx, signer, key1)

		b.AddTx(tx)
	})
	chain, err := NewBlockChain(rawdb.NewMemoryDatabase(), DefaultCacheConfigWithScheme(scheme), gspec, nil, engine, vm.Config{}, nil, nil)
	if err != nil {
		t.Fatalf("failed to create tester chain: %v", err)
	}
	defer chain.Stop()

	if n, err := chain.InsertChain(blocks); err != nil {
		t.Fatalf("block %d: failed to insert into chain: %v", n, err)
	}

	block := chain.GetBlockByNumber(1)

	// 1+2: Ensure EIP-1559 access lists are accounted for via gas usage.
	expectedGas := params.TxGas + params.TxAccessListAddressGas + params.TxAccessListStorageKeyGas +
		vm.GasQuickStep*2 + params.WarmStorageReadCostEIP2929 + params.ColdSloadCostEIP2929
	if block.GasUsed() != expectedGas {
		t.Fatalf("incorrect amount of gas spent: expected %d, got %d", expectedGas, block.GasUsed())
	}

	state, _ := chain.State()

	// 3: Ensure that miner received only the tx's tip.
	actual := state.GetBalance(block.Coinbase())
	expected := new(big.Int).Add(
		new(big.Int).SetUint64(block.GasUsed()*block.Transactions()[0].GasTipCap().Uint64()),
		ethash.ConstantinopleBlockReward,
	)
	if actual.Cmp(expected) != 0 {
		t.Fatalf("miner balance incorrect: expected %d, got %d", expected, actual)
	}

	// 4: Ensure the tx sender paid for the gasUsed * (tip + block baseFee).
	actual = new(big.Int).Sub(funds, state.GetBalance(addr1))
	expected = new(big.Int).SetUint64(block.GasUsed() * (block.Transactions()[0].GasTipCap().Uint64() + block.BaseFee().Uint64()))
	if actual.Cmp(expected) != 0 {
		t.Fatalf("sender balance incorrect: expected %d, got %d", expected, actual)
	}

	blocks, _ = GenerateChain(gspec.Config, block, engine, genDb, 1, func(i int, b *BlockGen) {
		b.SetCoinbase(common.Address{2})

		txdata := &types.LegacyTx{
			Nonce:    0,
			To:       &aa,
			Gas:      30000,
			GasPrice: newGwei(5),
		}
		tx := types.NewTx(txdata)
		tx, _ = types.SignTx(tx, signer, key2)

		b.AddTx(tx)
	})

	if n, err := chain.InsertChain(blocks); err != nil {
		t.Fatalf("block %d: failed to insert into chain: %v", n, err)
	}

	block = chain.GetBlockByNumber(2)
	state, _ = chain.State()
	effectiveTip := block.Transactions()[0].GasTipCap().Uint64() - block.BaseFee().Uint64()

	// 6+5: Ensure that miner received only the tx's effective tip.
	actual = state.GetBalance(block.Coinbase())
	expected = new(big.Int).Add(
		new(big.Int).SetUint64(block.GasUsed()*effectiveTip),
		ethash.ConstantinopleBlockReward,
	)
	if actual.Cmp(expected) != 0 {
		t.Fatalf("miner balance incorrect: expected %d, got %d", expected, actual)
	}

	// 4: Ensure the tx sender paid for the gasUsed * (effectiveTip + block baseFee).
	actual = new(big.Int).Sub(funds, state.GetBalance(addr2))
	expected = new(big.Int).SetUint64(block.GasUsed() * (effectiveTip + block.BaseFee().Uint64()))
	if actual.Cmp(expected) != 0 {
		t.Fatalf("sender balance incorrect: expected %d, got %d", expected, actual)
	}
}

// Tests the scenario the chain is requested to another point with the missing state.
// It expects the state is recovered and all relevant chain markers are set correctly.
func TestSetCanonicalHashBased(t *testing.T) { testSetCanonical(t, trie.HashScheme) }
func TestSetCanonicalPathBased(t *testing.T) { testSetCanonical(t, trie.PathScheme) }

func testSetCanonical(t *testing.T, scheme string) {
	//log.Root().SetHandler(log.LvlFilterHandler(log.LvlDebug, log.StreamHandler(os.Stderr, log.TerminalFormat(true))))

	var (
		key, _  = crypto.HexToECDSA("b71c71a67e1177ad4e901695e1b4b9ee17ae16c6668d313eac2f96dbcda3f291")
		address = crypto.PubkeyToAddress(key.PublicKey)
		funds   = big.NewInt(100000000000000000)
		gspec   = &Genesis{
			Config:  params.TestChainConfig,
			Alloc:   GenesisAlloc{address: {Balance: funds}},
			BaseFee: big.NewInt(params.InitialBaseFee),
		}
		signer = types.LatestSigner(gspec.Config)
		engine = ethash.NewFaker()
	)
	// Generate and import the canonical chain
	_, canon, _ := GenerateChainWithGenesis(gspec, engine, 2*TriesInMemory, func(i int, gen *BlockGen) {
		tx, err := types.SignTx(types.NewTransaction(gen.TxNonce(address), common.Address{0x00}, big.NewInt(1000), params.TxGas, gen.header.BaseFee, nil), signer, key)
		if err != nil {
			panic(err)
		}
		gen.AddTx(tx)
	})
	diskdb, _ := rawdb.NewDatabaseWithFreezer(rawdb.NewMemoryDatabase(), t.TempDir(), "", false)
	chain, err := NewBlockChain(diskdb, DefaultCacheConfigWithScheme(scheme), gspec, nil, engine, vm.Config{}, nil, nil)
	if err != nil {
		t.Fatalf("failed to create tester chain: %v", err)
	}
	defer chain.Stop()

	if n, err := chain.InsertChain(canon); err != nil {
		t.Fatalf("block %d: failed to insert into chain: %v", n, err)
	}

	// Generate the side chain and import them
	_, side, _ := GenerateChainWithGenesis(gspec, engine, 2*TriesInMemory, func(i int, gen *BlockGen) {
		tx, err := types.SignTx(types.NewTransaction(gen.TxNonce(address), common.Address{0x00}, big.NewInt(1), params.TxGas, gen.header.BaseFee, nil), signer, key)
		if err != nil {
			panic(err)
		}
		gen.AddTx(tx)
	})
	for _, block := range side {
		err := chain.InsertBlockWithoutSetHead(block)
		if err != nil {
			t.Fatalf("Failed to insert into chain: %v", err)
		}
	}
	for _, block := range side {
		got := chain.GetBlockByHash(block.Hash())
		if got == nil {
			t.Fatalf("Lost the inserted block")
		}
	}

	// Set the chain head to the side chain, ensure all the relevant markers are updated.
	verify := func(head *types.Block) {
		if chain.CurrentBlock().Hash() != head.Hash() {
			t.Fatalf("Unexpected block hash, want %x, got %x", head.Hash(), chain.CurrentBlock().Hash())
		}
		if chain.CurrentFastBlock().Hash() != head.Hash() {
			t.Fatalf("Unexpected fast block hash, want %x, got %x", head.Hash(), chain.CurrentFastBlock().Hash())
		}
		if chain.CurrentHeader().Hash() != head.Hash() {
			t.Fatalf("Unexpected head header, want %x, got %x", head.Hash(), chain.CurrentHeader().Hash())
		}
		if !chain.HasState(head.Root()) {
			t.Fatalf("Lost block state %v %x", head.Number(), head.Hash())
		}
	}
	chain.SetCanonical(side[len(side)-1])
	verify(side[len(side)-1])

	// Reset the chain head to original chain
	chain.SetCanonical(canon[TriesInMemory-1])
	verify(canon[TriesInMemory-1])
}

// TestCanonicalHashMarker tests all the canonical hash markers are updated/deleted
// correctly in case reorg is called.
func TestCanonicalHashMarkerHashBased(t *testing.T) { testCanonicalHashMarker(t, trie.HashScheme) }
func TestCanonicalHashMarkerPathBased(t *testing.T) { testCanonicalHashMarker(t, trie.PathScheme) }

func testCanonicalHashMarker(t *testing.T, scheme string) {
	var cases = []struct {
		forkA int
		forkB int
	}{
		// ForkA: 10 blocks
		// ForkB: 1 blocks
		//
		// reorged:
		//      markers [2, 10] should be deleted
		//      markers [1] should be updated
		{10, 1},

		// ForkA: 10 blocks
		// ForkB: 2 blocks
		//
		// reorged:
		//      markers [3, 10] should be deleted
		//      markers [1, 2] should be updated
		{10, 2},

		// ForkA: 10 blocks
		// ForkB: 10 blocks
		//
		// reorged:
		//      markers [1, 10] should be updated
		{10, 10},

		// ForkA: 10 blocks
		// ForkB: 11 blocks
		//
		// reorged:
		//      markers [1, 11] should be updated
		{10, 11},
	}
	for _, c := range cases {
		var (
			gspec = &Genesis{
				Config:  params.TestChainConfig,
				Alloc:   GenesisAlloc{},
				BaseFee: big.NewInt(params.InitialBaseFee),
			}
			engine = ethash.NewFaker()
		)
		_, forkA, _ := GenerateChainWithGenesis(gspec, engine, c.forkA, func(i int, gen *BlockGen) {})
		_, forkB, _ := GenerateChainWithGenesis(gspec, engine, c.forkB, func(i int, gen *BlockGen) {})

		// Initialize test chain
		chain, err := NewBlockChain(rawdb.NewMemoryDatabase(), DefaultCacheConfigWithScheme(scheme), gspec, nil, engine, vm.Config{}, nil, nil)
		if err != nil {
			t.Fatalf("failed to create tester chain: %v", err)
		}
		// Insert forkA and forkB, the canonical should on forkA still
		if n, err := chain.InsertChain(forkA); err != nil {
			t.Fatalf("block %d: failed to insert into chain: %v", n, err)
		}
		if n, err := chain.InsertChain(forkB); err != nil {
			t.Fatalf("block %d: failed to insert into chain: %v", n, err)
		}

		verify := func(head *types.Block) {
			if chain.CurrentBlock().Hash() != head.Hash() {
				t.Fatalf("Unexpected block hash, want %x, got %x", head.Hash(), chain.CurrentBlock().Hash())
			}
			if chain.CurrentFastBlock().Hash() != head.Hash() {
				t.Fatalf("Unexpected fast block hash, want %x, got %x", head.Hash(), chain.CurrentFastBlock().Hash())
			}
			if chain.CurrentHeader().Hash() != head.Hash() {
				t.Fatalf("Unexpected head header, want %x, got %x", head.Hash(), chain.CurrentHeader().Hash())
			}
			if !chain.HasState(head.Root()) {
				t.Fatalf("Lost block state %v %x", head.Number(), head.Hash())
			}
		}

		// Switch canonical chain to forkB if necessary
		if len(forkA) < len(forkB) {
			verify(forkB[len(forkB)-1])
		} else {
			verify(forkA[len(forkA)-1])
			chain.SetCanonical(forkB[len(forkB)-1])
			verify(forkB[len(forkB)-1])
		}

		// Ensure all hash markers are updated correctly
		for i := 0; i < len(forkB); i++ {
			block := forkB[i]
			hash := chain.GetCanonicalHash(block.NumberU64())
			if hash != block.Hash() {
				t.Fatalf("Unexpected canonical hash %d", block.NumberU64())
			}
		}
		if c.forkA > c.forkB {
			for i := uint64(c.forkB) + 1; i <= uint64(c.forkA); i++ {
				hash := chain.GetCanonicalHash(i)
				if hash != (common.Hash{}) {
					t.Fatalf("Unexpected canonical hash %d", i)
				}
			}
		}
		chain.Stop()
	}
}

// TestTxIndexer tests the tx indexes are updated correctly.
func TestTxIndexer(t *testing.T) {
	var (
		testBankKey, _  = crypto.GenerateKey()
		testBankAddress = crypto.PubkeyToAddress(testBankKey.PublicKey)
		testBankFunds   = big.NewInt(1000000000000000000)

		gspec = &Genesis{
			Config:  params.TestChainConfig,
			Alloc:   GenesisAlloc{testBankAddress: {Balance: testBankFunds}},
			BaseFee: big.NewInt(params.InitialBaseFee),
		}
		engine = ethash.NewFaker()
		nonce  = uint64(0)
	)
	_, blocks, receipts := GenerateChainWithGenesis(gspec, engine, 128, func(i int, gen *BlockGen) {
		tx, _ := types.SignTx(types.NewTransaction(nonce, common.HexToAddress("0xdeadbeef"), big.NewInt(1000), params.TxGas, big.NewInt(10*params.InitialBaseFee), nil), types.HomesteadSigner{}, testBankKey)
		gen.AddTx(tx)
		nonce += 1
	})

	// verifyIndexes checks if the transaction indexes are present or not
	// of the specified block.
	verifyIndexes := func(db ethdb.Database, number uint64, exist bool) {
		if number == 0 {
			return
		}
		block := blocks[number-1]
		for _, tx := range block.Transactions() {
			lookup := rawdb.ReadTxLookupEntry(db, tx.Hash())
			if exist && lookup == nil {
				t.Fatalf("missing %d %x", number, tx.Hash().Hex())
			}
			if !exist && lookup != nil {
				t.Fatalf("unexpected %d %x", number, tx.Hash().Hex())
			}
		}
	}
	// verifyRange runs verifyIndexes for a range of blocks, from and to are included.
	verifyRange := func(db ethdb.Database, from, to uint64, exist bool) {
		for number := from; number <= to; number += 1 {
			verifyIndexes(db, number, exist)
		}
	}
	verify := func(db ethdb.Database, expTail uint64) {
		tail := rawdb.ReadTxIndexTail(db)
		if tail == nil {
			t.Fatal("Failed to write tx index tail")
		}
		if *tail != expTail {
			t.Fatalf("Unexpected tx index tail, want %v, got %d", expTail, *tail)
		}
		if *tail != 0 {
			verifyRange(db, 0, *tail-1, false)
		}
		verifyRange(db, *tail, 128, true)
	}

	var cases = []struct {
		limitA uint64
		tailA  uint64
		limitB uint64
		tailB  uint64
		limitC uint64
		tailC  uint64
	}{
		{
			// LimitA: 0
			// TailA:  0
			//
			// all blocks are indexed
			limitA: 0,
			tailA:  0,

			// LimitB: 1
			// TailB:  128
			//
			// block-128 is indexed
			limitB: 1,
			tailB:  128,

			// LimitB: 64
			// TailB:  65
			//
			// block [65, 128] are indexed
			limitC: 64,
			tailC:  65,
		},
		{
			// LimitA: 64
			// TailA:  65
			//
			// block [65, 128] are indexed
			limitA: 64,
			tailA:  65,

			// LimitB: 1
			// TailB:  128
			//
			// block-128 is indexed
			limitB: 1,
			tailB:  128,

			// LimitB: 64
			// TailB:  65
			//
			// block [65, 128] are indexed
			limitC: 64,
			tailC:  65,
		},
		{
			// LimitA: 127
			// TailA:  2
			//
			// block [2, 128] are indexed
			limitA: 127,
			tailA:  2,

			// LimitB: 1
			// TailB:  128
			//
			// block-128 is indexed
			limitB: 1,
			tailB:  128,

			// LimitB: 64
			// TailB:  65
			//
			// block [65, 128] are indexed
			limitC: 64,
			tailC:  65,
		},
		{
			// LimitA: 128
			// TailA:  1
			//
			// block [2, 128] are indexed
			limitA: 128,
			tailA:  1,

			// LimitB: 1
			// TailB:  128
			//
			// block-128 is indexed
			limitB: 1,
			tailB:  128,

			// LimitB: 64
			// TailB:  65
			//
			// block [65, 128] are indexed
			limitC: 64,
			tailC:  65,
		},
		{
			// LimitA: 129
			// TailA:  0
			//
			// block [0, 128] are indexed
			limitA: 129,
			tailA:  0,

			// LimitB: 1
			// TailB:  128
			//
			// block-128 is indexed
			limitB: 1,
			tailB:  128,

			// LimitB: 64
			// TailB:  65
			//
			// block [65, 128] are indexed
			limitC: 64,
			tailC:  65,
		},
	}
	for _, c := range cases {
		frdir := t.TempDir()
		db, _ := rawdb.NewDatabaseWithFreezer(rawdb.NewMemoryDatabase(), frdir, "", false)
		rawdb.WriteAncientBlocks(db, append([]*types.Block{gspec.ToBlock()}, blocks...), append([]types.Receipts{{}}, receipts...), big.NewInt(0))

		// Index the initial blocks from ancient store
		chain, _ := NewBlockChain(db, nil, gspec, nil, engine, vm.Config{}, nil, &c.limitA)
		chain.indexBlocks(nil, 128, make(chan struct{}))
		verify(db, c.tailA)

		chain.SetTxLookupLimit(c.limitB)
		chain.indexBlocks(rawdb.ReadTxIndexTail(db), 128, make(chan struct{}))
		verify(db, c.tailB)

		chain.SetTxLookupLimit(c.limitC)
		chain.indexBlocks(rawdb.ReadTxIndexTail(db), 128, make(chan struct{}))
		verify(db, c.tailC)

		// Recover all indexes
		chain.SetTxLookupLimit(0)
		chain.indexBlocks(rawdb.ReadTxIndexTail(db), 128, make(chan struct{}))
		verify(db, 0)

		chain.Stop()
		db.Close()
		os.RemoveAll(frdir)
	}
}<|MERGE_RESOLUTION|>--- conflicted
+++ resolved
@@ -754,13 +754,8 @@
 	testInsertNonceError(t, true, trie.PathScheme)
 }
 
-<<<<<<< HEAD
 func testInsertNonceError(t *testing.T, full bool, scheme string) {
 	for i := 1; i < 25 && !t.Failed(); i++ {
-=======
-func testInsertNonceError(t *testing.T, full bool) {
-	doTest := func(i int) {
->>>>>>> cd11d3c5
 		// Create a pristine chain and database
 		genDb, _, blockchain, err := newCanonical(ethash.NewFaker(), 0, full, scheme)
 		if err != nil {
@@ -808,9 +803,6 @@
 				}
 			}
 		}
-	}
-	for i := 1; i < 25 && !t.Failed(); i++ {
-		doTest(i)
 	}
 }
 
@@ -2723,7 +2715,6 @@
 			}
 		}
 	}
-<<<<<<< HEAD
 	frdir := t.TempDir()
 	ancientDb, err := rawdb.NewDatabaseWithFreezer(rawdb.NewMemoryDatabase(), frdir, "", false)
 	if err != nil {
@@ -2748,8 +2739,6 @@
 	chain.Stop()
 	ancientDb.Close()
 
-=======
->>>>>>> cd11d3c5
 	// Init block chain with external ancients, check all needed indices has been indexed.
 	limit := []uint64{0, 32, 64, 128}
 	for _, l := range limit {
@@ -2758,11 +2747,7 @@
 		rawdb.WriteAncientBlocks(ancientDb, append([]*types.Block{gspec.ToBlock()}, blocks...), append([]types.Receipts{{}}, receipts...), big.NewInt(0))
 
 		l := l
-<<<<<<< HEAD
 		chain, err = NewBlockChain(ancientDb, DefaultCacheConfigWithScheme(scheme), gspec, nil, ethash.NewFaker(), vm.Config{}, nil, &l)
-=======
-		chain, err := NewBlockChain(ancientDb, nil, gspec, nil, ethash.NewFaker(), vm.Config{}, nil, &l)
->>>>>>> cd11d3c5
 		if err != nil {
 			t.Fatalf("failed to create tester chain: %v", err)
 		}
@@ -2786,11 +2771,7 @@
 	limit = []uint64{0, 64 /* drop stale */, 32 /* shorten history */, 64 /* extend history */, 0 /* restore all */}
 	for _, l := range limit {
 		l := l
-<<<<<<< HEAD
 		chain, err = NewBlockChain(ancientDb, DefaultCacheConfigWithScheme(scheme), gspec, nil, ethash.NewFaker(), vm.Config{}, nil, &l)
-=======
-		chain, err := NewBlockChain(ancientDb, nil, gspec, nil, ethash.NewFaker(), vm.Config{}, nil, &l)
->>>>>>> cd11d3c5
 		if err != nil {
 			t.Fatalf("failed to create tester chain: %v", err)
 		}
