package ethui

import (
	"bitbucket.org/kardianos/osext"
	"github.com/ethereum/eth-go"
	"github.com/ethereum/eth-go/ethutil"
	"github.com/niemeyer/qml"
	"os"
	"path"
	"path/filepath"
	"runtime"
)

// UI Library that has some basic functionality exposed
type UiLib struct {
	engine    *qml.Engine
	eth       *eth.Ethereum
	connected bool
}

// Opens a QML file (external application)
func (ui *UiLib) Open(path string) {
	component, err := ui.engine.LoadFile(path[7:])
	if err != nil {
		ethutil.Config.Log.Debugln(err)
	}
	win := component.CreateWindow(nil)

	go func() {
		win.Show()
		win.Wait()
	}()
}

func (ui *UiLib) Connect(button qml.Object) {
	if !ui.connected {
		ui.eth.Start()
		ui.connected = true
		button.Set("enabled", false)
	}
}

func (ui *UiLib) ConnectToPeer(addr string) {
	ui.eth.ConnectToPeer(addr)
}

func (ui *UiLib) AssetPath(p string) string {
	return AssetPath(p)
}

func AssetPath(p string) string {
	var base string
<<<<<<< HEAD
	switch runtime.GOOS {
	case "darwin":
		// Get Binary Directory
		exedir, _ := osext.ExecutableFolder()
		base = filepath.Join(exedir, "../Resources")
		base = "/Users/maranhidskes/projects/go/src/github.com/ethereum/go-ethereum"
	case "linux":
		base = "/usr/share/ethereal"
	case "window":
		fallthrough
	default:
		base = "."
=======

	// If the current working directory is the go-ethereum dir
	// assume a debug build and use the source directory as
	// asset directory.
	pwd, _ := os.Getwd()
	if pwd == path.Join(os.Getenv("GOPATH"), "src", "github.com", "ethereum", "go-ethereum") {
		base = pwd
	} else {
		switch runtime.GOOS {
		case "darwin":
			// Get Binary Directory
			exedir, _ := osext.ExecutableFolder()
			base = filepath.Join(exedir, "../Resources")
		case "linux":
			base = "/usr/share/ethereal"
		case "window":
			fallthrough
		default:
			base = "."
		}
>>>>>>> 85e04476
	}

	return path.Join(base, p)
}<|MERGE_RESOLUTION|>--- conflicted
+++ resolved
@@ -50,21 +50,6 @@
 
 func AssetPath(p string) string {
 	var base string
-<<<<<<< HEAD
-	switch runtime.GOOS {
-	case "darwin":
-		// Get Binary Directory
-		exedir, _ := osext.ExecutableFolder()
-		base = filepath.Join(exedir, "../Resources")
-		base = "/Users/maranhidskes/projects/go/src/github.com/ethereum/go-ethereum"
-	case "linux":
-		base = "/usr/share/ethereal"
-	case "window":
-		fallthrough
-	default:
-		base = "."
-=======
-
 	// If the current working directory is the go-ethereum dir
 	// assume a debug build and use the source directory as
 	// asset directory.
@@ -84,7 +69,6 @@
 		default:
 			base = "."
 		}
->>>>>>> 85e04476
 	}
 
 	return path.Join(base, p)
